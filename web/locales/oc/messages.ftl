--- conflicted
+++ resolved
@@ -303,11 +303,8 @@
     .label = Accent
 profile-form-age =
     .label = Atge
-<<<<<<< HEAD
-=======
 profile-form-gender-2 =
     .label = Genre
->>>>>>> 4f090ac8
 leaderboard-visibility =
     .label = Visibilitat
 hidden = Amagat
