--- conflicted
+++ resolved
@@ -788,17 +788,6 @@
 set-a-goal = Set a goal
 cant-decide = Can't decide?
 activity-needed-calculation-plural = { NUMBER($totalHours) ->
-<<<<<<< HEAD
-  [one] {$totalHours} hour is
-  *[other] {$totalHours} hours are
- } achievable in just over { NUMBER($periodMonths) ->
-  [one] {$periodMonths} month
-  *[other] {$periodMonths} months
- } if { NUMBER($people) ->
-  [one] {$people} person records
-  *[other] {$people} people record
-  } { NUMBER($clipsPerDay) ->
-=======
   [one] {$totalHours} hour
   *[other] {$totalHours} hours
  } is achievable in just over { NUMBER($periodMonths) ->
@@ -808,7 +797,6 @@
   [one] {$people} person
   *[other] {$people} people
   } record { NUMBER($clipsPerDay) ->
->>>>>>> b23aceeb
   [one] {$clipsPerDay} clip
   *[other] {$clipsPerDay} clips
   } a day.
@@ -858,35 +846,4 @@
 help-contribute = You can help build a diverse, open-source dataset by creating a Common Voice profile and contributing your voice.
 login-company = Log In / Sign Up with { $company } email
 profile-not-required = Having a profile is not required to contribute though it is helpful, see why below.
-read-more-about = Read more on our About page
-
-## DemoLayout
-demo-get-started = Let's Get Started
-demo-welcome = Welcome to Common Voice
-demo-welcome-subheader = Interested in learning more and contributing to the project?
-
-## Demo Datasets
-demo-language-select-card-header = Common Voice is the world’s largest publicly available, multi-language voice dataset.
-demo-language-select-card-body = Thanks to contributions from over 259k people in over 50 languages, this data is being used to train speech-enabled applications to better respond to the human voice.
-card-button-next = Next
-card-button-back = Back
-demo-language-select-label = Browse Languages
-demo-eofy-header = 2019 End-of-Year Release
-demo-eofy-sub_header = Voice Dataset, Ready for Download
-demo-account = Account
-
-## Demo Account
-demo-account-card-header = Having an account is not required to contribute, though it is helpful. 
-demo-account-card-body = To the right we outline the benefits and clarify what information we make public. Use the links below to get started with a Common Voice account on your own device.
-demo-account-enter-email = 
-.label = Enter email to send a sign up link
-demo-account-sign-up = Send sign up link
-
-## Demo Contribute
-demo-contribute-card-header = Ready to add your voice or lend your ear?
-demo-contribute-card-body = Now that you know a little bit more about Common Voice, why not try it out? Click on the microphone icon to start reading sentences aloud. <br/><br/>If you prefer to review other people's voice contributions, click on the play icon. If the voice recording you hear matches the words written onscreen.
-demo-listen-subtitle = Ready to contribute?
-
-## Demo Dashboard
-demo-dashboard-card-header = Personal dashboards keep you up-to-date with individual and community progress.
-demo-dashboard-card-body = For every voice clip donated, and every audio clip validated, your account dashboards are updated to reflect your latest progress in each language you contribute to. Yes, you can contribute to more than one!<br/><br/> Use dashboards to track your stats, see how you're doing alongside others in the community, and set daily or weekly contribution goals.+read-more-about = Read more on our About page