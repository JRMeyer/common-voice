## General

yes-receive-emails = Ja, send meg e-post, slik at eg held meg oppdatert om prosjektet Common Voice.
stayintouch = Vi på Mozilla byggjer ein fellesskap rundt stemmeteknologi, og vi vil gjerne halde kontakten med oppdateringar, nye datakjelder og høyre meir om korleis du brukar denne informasjonen.
privacy-info = Vi lovar å handtere informasjonen din på ein trygg måte. Les meir i <privacyLink>personvernpraksisen</ privacyLink> vår.
return-to-cv = Gå tilbake til Common Voice
email-input =
    .label = E-post
submit-form-action = Send inn
loading = Lastar…
email-opt-in-info = Eg vil gjerne få tilsendt e-postmeldingar med målpåminningar, mine framdriftsoppdateringar og nyheitsbrev om Common Voice.
email-opt-in-info-title = Abonner på Common Voice-e-postlista
email-opt-in-info-sub-with-challenge = Få e-post om utfordrings- og målpåminningar, oppdateringar om progresjon og nyheitsbrev om Common Voice.
email-opt-in-privacy-v2 = Ved å registrere deg for å motta e-post godtar du at Mozilla handterar denne informasjonen som forklart i Mozillas <privacyLink>personvernerklæring</privacyLink>.
indicates-required = * Viser påkravd felt
not-available-abbreviation = Ikkje tilgjengeleg

# Don't rename the following section, its contents are auto-inserted based on the name (see scripts/pontoon-languages-to-ftl.js)
# [Languages]


## Languages

ab = Abkhasisk
ace = Atsenesisk
ady = Adygeisk
af = Afrikaans
am = Amharisk
an = Aragonesisk
ar = Arabisk
arn = Mapudungun
as = Assamesisk
ast = Asturiansk
az = Aserbajdsjansk
ba = Basjkirisk
be = Kviterussisk
bg = Bulgarsk
bn = Bengali
br = Bretonsk
bxr = Burjatisk
ca = Katalansk
cak = Kakchikel
cnh = Hakha Chin
cs = Tsjekkisk
cv = Tsjuvasjisk
cy = Walisisk
da = Dansk
de = Tysk
dsb = Nedersorbisk
dv = Dhivehi
el = Gresk
en = Engelsk
eo = Esperanto
es = Spansk
et = Estisk
eu = Baskisk
fa = Persisk
ff = Fula
fi = Finsk
fo = Færøysk
fr = Fransk
fy-NL = frisisk
ga-IE = Irsk
gl = Galisisk
ha = Hausa
he = Hebraisk
hi = Hindi
hr = Kroatisk
hsb = Oversorbisk
hu = Ungarsk
hy-AM = Armensk
hyw = Vestarmensk
ia = Interlingua
id = Indonesisk
is = Islandsk
it = Italiensk
izh = Ingrisk
ja = Japansk
ka = Georgisk
kaa = Karakalpak
kab = Kabylsk
kbd = Kabardisk
kk = Kasakhisk
ko = Koreansk
kpv = Komi (syriansk)
ku = Kurdisk
kw = Kornisk
ky = Kirgisk
lg = Luganda
lij = Ligurisk
lt = Litauisk
lv = Latvisk
mdf = Moksja
mg = Gassisk
mhr = Austmarisk
mk = Makedonsk
ml = Malayalam
mn = Mongolsk
mrj = Vestmarisk
mt = Maltesisk
my = Burmesisk
myv = Erziamordvinsk
nb-NO = Norsk (bokmål)
ne-NP = Nepalsk
nl = Nederlandsk
nn-NO = Norsk (nynorsk)
oc = Oksitansk
or = Oriya
pa-IN = Panjabi
pl = Polsk
pt = Portugisisk
rm-sursilv = Retoromansk surselva
rm-vallader = Retoromansk (Vallader)
ro = Rumensk
ru = Russisk
rw = Kinyarwanda
sah = Sakha
sc = Sardinsk
scn = Siciliansk
si = Singalesisk
sk = Slovakisk
sl = Slovensk
sq = Albansk
sr = Serbisk
sv-SE = Svensk
sw = Swahili
syr = Gammalsyrisk
ta = Tamilsk
te = Telugu
tg = Tadsjikisk
th = Thai
tl = Tagalog
tr = Tyrkisk
tt = Tatarisk
uby = Ubykhisk
udm = Udmurtisk
uk = Ukrainsk
ur = Urdu
uz = Usbekisk
vec = Venetiansk
vi = Vietnamesisk
vot = Votisk
zh-CN = Kinesisk (Kina)
zh-HK = Kinesisk (Hong Kong)
zh-TW = Kinesisk (Taiwan)

# [/]


## Layout

speak = Snakk
speak-now = Snakk no
datasets = Datasett
languages = Språk
about = Om oss
profile = Profil
help = Hjelp
contact = Kontakt
privacy = Personvern
terms = Vilkår
cookies = Infokapslar
faq = FAQ
content-license-text = Innhald tilgjengeleg under ein <licenseLink>Creative Commons-lisens</licenseLink>
share-title = Hjelp oss med å finne andre som vil donere stemma si!
share-text = Hjelp til med å lære maskiner korleis folk snakkar, doner stemma di på { $link }
link-copied = Lenke kopiert
back-top = Tilbake til toppen av sida
logout = Logg ut

## Home Page

home-title = Prosjektet Common Voice er eit Mozilla-initiativ, som skal hjelpe maskiner med å forstå korleis folk snakkar.
home-cta = Snakk, støtt prosjektet og gje eit bidrag!
wall-of-text-start = Stemma er naturleg, stemma er menneskeleg. Det er derfor vi er fascinert av å lage ein brukbar stemmeteknologi til maskinene våre. Men for å lage system til stemmegjenkjenning, trengst det svært store mengder med stemmedata.
wall-of-text-more-mobile = Ein større del av dei dataa som vert nytta av store selskap er likevel utilgjengelege for folk flest. Vi trur at dette kjem til å bremse nyskapinga. Derfor lanserte vi prosjektet Common Voice, eit prosjekt som hjelper til med å gjere talegjenkjenning tilgjengeleg for alle.
wall-of-text-more-desktop = No kan du bidra med stemma di og hjelpe til med å byggje opp ein stemmedatabase med open kjeldekode som alle kan bruke for å lage nyskapande appar, både for datamaskiner, telefonar og nettet.<lineBreak></lineBreak> Les ei setning og hjelp maskiner med å forstå korleis folk snakkar. Kontrollér bidraga til andre og ver med på å forbetre kvaliteten. Så enkelt er det!
wall-of-text-first = Stemma er naturleg, stemma er menneskeleg. Det er derfor vi er fascinerte av å lage ein brukande taleteknologi for maskinene våre. Men for å lage system for talegjenkjenning trengst det svært store mengder med innspelt tale.
wall-of-text-second = Det meste av dataa som vert nytta av store bedrifter er utilgjengelege for folk flest. Vi meiner dette hindrar innovasjon. Derfor lanserte vi prosjektet Common Voice, eit prosjekt for å hjelpe til med å gjere talegjenkjenning tilgjengeleg for alle.
show-wall-of-text = Les meir
help-us-title = Hjelp oss med å validere setningar!
help-us-explain = Trykk på Spel av, lytt, og fortel os om den innspelte setninga var korrekt.
no-clips-to-validate = Det verkar ikkje som om det finst lydklipp å høyre på for dette språket. Hjelp oss med å fylle inn køen ved å spele inn nokre no.
vote-yes = Ja
vote-no = Nei
toggle-play-tooltip = Trykk på { shortcut-play-toggle } for å starte eller stoppe innspelinga
speak-subtitle = Doner stemma di
speak-paragraph = Innspeling av stemmeklipp er ein integrert del av å byggje opp det opne datasettet vårt; og enkelte vil seie at det er den artigaste delen òg.
speak-goal-text = Innspelte lydklipp
listen-subtitle = Hjelp oss med å validere stemmene
listen-paragraph = Å validere lydklipp som er bidratt er like viktig for måloppnåinga til Common Voice. Lytt, og hjelp oss med å skape opne taledata med kvalitet.
listen-goal-text = Validerte lydklipp
hours-recorded = Innspelte timar
hours-validated = Validerte timar
voices-online = Stemmer på nettet no
todays-progress = Framdrift i dag
help-reach-goal = Hjelp oss å nå { $goal }
read-terms-q = Har du lese vilkåra våre?
ready-to-record = Klar for å donere stemma di til oss?
all-locales = Alle
today = I dag
x-weeks-short =
    { $count ->
        [one] veke
       *[other] { $count } veker
    }
x-months-short =
    { $count ->
        [one] mnd
       *[other] { $count }mndr
    }
x-years-short =
    { $count ->
        [one] år
       *[other] { $count } år
    }
help-make-dataset = Hjelp oss å byggje eit offentleg, ope datasett med høg kvalitet
sign-up-account = Be om konto
email-subscription-title = registrer deg for oppdateringar via e-post
email-subscription-title-new = Registrer deg for Common Voice-nyheitsbrevet, målpåminningar og framdriftsoppdateringar

## Account Benefits

benefits = Føremoner
rich-data = Gjer dataa dine så rike som mogleg ved å gje oss litt anonyme, demografiske data. Vi anonymiserer alle demografiske data før dei vert offentlege.
improve-audio = Profilinformasjon forbetrar lyddata som blir nytta til å trene nøyaktigheita til talegjenkjenninga.
keep-track = Følg framdrifta di på tvers av mange språk.
compare-progress = Sjå korleis framdrifta di er jamført med andre bidragsytarar frå heile verda.
view-goals = Sjå framdrifta di i høve til personlege mål og prosjektmål.
join-newsletter = Du kan sjølvvalt melde deg på e-postlista for oppdateringar og nyhende om prosjektet.

## What's public

whats-public = Kva er offentleg?
email-not-public = Vi gjer ikkje e-postadressa di offentleg.
recordings-and-locale-public = Talet på innspelingar og kva for språk du bidreg til er offentleg.
username-optin-public = Du kan velje å gjere brukarnamnet ditt offentleg eller anonymt.
demographic-deidentified-clarity = Valfritt innsende demografiske data (t.d. alder, kjønn, språk og aksent) vert aldri offentleggjorde på profilen din, og vert ikkje kopla til kontoen din i datasettet. Individuelle lydklipp vert assosierte med demografiske data for å oppnå meir nøyaktig analyse - til dømes vil ein forskar kunne rette ein treningsmodell mot eit spesifikt demografisk segment.
username-email-not-demographic = Brukernamnet ditt og e-postadressa di vil ikkje bli assosierte med offentliggjorde data.

## Speak & Listen Shortcuts

# Must be one letter that appears in the translated { skip } string.
shortcut-skip = h

## Listen Shortcuts

# Must be one letter that appears in the translated play-string inside of { shortcut-play-toggle-label }.
# Must be different from { shortcut-skip }, { shortcut-vote-yes } and { shortcut-vote-no }
shortcut-play-toggle = p
shortcut-play-toggle-label = Spel av/Stopp
# Must be one letter that appears in the { vote-yes } string.
# Must be different from { shortcut-skip }, { shortcut-vote-no } and { shortcut-play-toggle }
shortcut-vote-yes = j
# Must be one letter that appears in the { vote-no } string.
# Must be different from { shortcut-skip }, { shortcut-vote-yes } and { shortcut-play-toggle }
shortcut-vote-no = n

## Speak Shortcuts

# Must be one letter that appears in the translated record-string inside of { shortcut-record-toggle-label }.
# Must be different from { shortcut-skip }, { shortcut-vote-yes } and { shortcut-vote-no }
shortcut-record-toggle = e
shortcut-record-toggle-label = Spel inn/Stopp
shortcut-rerecord-toggle = [1-5]
shortcut-rerecord-toggle-label = Spel inn klippet ein gong til
request-language-text = Ser du ikkje språket ditt på Common Voice enno?
request-language-button = Send ein førespurnad om eit nytt språk

## ProjectStatus

status-title = Samla prosjektstatus: Sjå kor langt vi har kome!
status-contribute = Bidra med di røyst
status-hours =
    { $hours ->
        [one] Éin validert time til no!
       *[other] { $hours } validerte timar til no!
    }
# Variables:
# $goal - number of hours representing the next goal
status-goal = Neste mål: { $goal }
english = Engelsk

## ProfileForm

profile-form-username =
    .label = Brukarnamn
profile-form-native-language =
    .label = Morsmål
profile-form-additional-language =
    .label = Ytterlegare språk
profile-form-accent =
    .label = Dialekt
profile-form-age =
    .label = Alder
profile-form-gender =
    .label = KJønn
leaderboard-visibility =
    .label = Synlegheit på toppliste
hidden = Usynleg
visible = Synleg
native-language =
    .label = Morsmål
profile-form-submit-save = Lagre
profile-form-submit-saved = Lagra
male = Mann
female = Kvinne
# Gender
other = Anna
why-profile-title = Kvifor ein profil?
why-profile-text = Ved å gje nokre opplysingar om deg sjølv, vil dei lyddata, du sender inn til Common Voice verte meir nyttige for talegjenkjennings-systema som brukar desse dataa til å forbetre nøyaktigheita si.
dashboard = Oversyn
build-profile = Bygg profil
avatar = Avatar
goals = Mål
settings = Innstillingar
edit-profile = Rediger profil
profile-create-success = Profil oppretta
profile-close = Lat att
profile-explanation = Hald auge med framdrifta di med ein profil som òg gjer stemmedataa våre meir korrekte.
thanks-for-account = Takk for at du stadfesta kontoen din, no byggjer vi profilen din.
why-demographic = Kvifor er dette viktig?
why-demographic-explanation = Anonymiserte brukardata, som alder, kjønn og dialekt berikar stemmedataa som vert brukte for å trene talegjenkjenningsmotorane. Brukarnamnet ditt og e-postadressa di vil aldri bli assosierte med dine bidrag, og du kan velje om du vil at brukarnamnet ditt skal vere offentleg eller anonymt.
accept-privacy = Eg godtar at de handterer denne informasjonen som forklart i Mozillas <privacyLink>personvernpraksis</privacyLink>.
accept-privacy-title = Personvernpraksis
login-identity = Innloggingsidentitet
login-signup = Logg inn / Meld deg på
edit = Rediger
email-subscriptions = E-postabonnement
download-profile = Last ned mine data
contribution-experience = Bidragserfaring
skip-submission-feedback = Hopp over tilbakemelding
skip-submission-description = I løpet av bidragsinnsening vil tilbakemelding bli hoppa over etter å ha klikka «Send inn». Deretter fortset vi direkte med det neste settet med 5 innspelingar eller valideringar.
skip-submission-note = Merk: Du må framleis velje mellom Tal eller Lytt for å endre bidragstype.
off = Av
on = På
avatar-clip-title = Gje avataren din ei stemme
change-your-avatar-clip = Ønskjer du å endre lydklippet ditt?
recording-in-progress = Lydopptak i gang
avatar-clip-recorded = Avataren din har no eit lydklipp!
record-voice-wave = SPEL INN STEMME
retry-voice-wave-recording = PRØV IGJEN
re-record = SPEL INN PÅ NYTT
delete-voice = SLETT
recording-voice-wave = Innspeling
delete-voice-clip = eller Slett stemmeklipp
ready-to-upload = Last opp
avatar-clip-fact = Det er eit etablert faktum at ein lesar vil bli distrahert av sideinnhaldet når vedkomande studerer oppsettet til sida.
recreate-voice = Bygg oppatt Lydklipp
cancel-avatar-clip-recording = Avbryt
about-avatar-clip-recording = Lag eit lydklipp som del av profilavataren din. Andre kan halde musa over avataren og høyre på lydklippet ditt.
browse-file-title = Last opp ei bildefil
browse-file = Dra og slepp, eller <browseWrap>bla</browseWrap>
connect-gravatar = Kople til med Gravatar
gravatar_not_found = Fann ingen gravatar for e-postadressa di
file_too_large = Den valde fila er for stor
manage-subscriptions = Handter abonnement
manage-email-subscriptions = Handter e-postabonnement
email-already-used = E-postadressa vert allereie brukt med ein annan konto
add-language = Legg til språk
change-email-setings = Endre e-postkontoen din via Innstillingar under Innloggingsidentitet

## FAQ

faq-title = Vanlege spørsmål og svar
faq-what-cv-q = Kva er Common Voice?
faq-what-cv-a =
    Talegjenkjenningsteknologi revolusjonerer måten vi interagerer med maskiner, men tilgjengelege system er dyre og lukka. Common Voice er ein del av Mozillas initiativ for å gjere talegjenkjenningsteknologi betre og meir tilgjengeleg for alle. Common Voice er ein stor, global database med stemmebidrag, som lèt kven som helst, raskt og enkelt trene stemme-aktiverte applikasjonar i potensielt alle språk.
    
    Vi samler ikke bare lydklipp fra språk med stor utbredelse, men også fra de med færre brukere. Ved å publisere et variert datasett med stemmer, så setter vi utviklere, gründere og samfunn i stand til å selv fylle dette behovet. I tillegg til Common Voice datasettet, så bygger vi også en åpen kildekode talegjenkjenningsmotor som vi kaller Deep Speech.
faq-why-important-q = Kvifor er det viktig?
faq-why-important-a =
    Tale er ofte den mest naturlege måten vi kommuniserer med kvarandre, og taleteknologi gir oss den mulegheita på datamaskiner og portable einingar. Vi ønskjer å setje programvareutviklarar i stand til å byggje fantastiske talegjenkjenningsapplikasjonar, som sanntidsomsetting og stemmestyrte personlege assistentar. Men akkurat no er det meste av taledata som trengs for å byggje denne typen applikasjonar dyre og proprietære. Vi håper at Common Voice datasettet vil gi programvareutviklarar det dei treng for å lage nye ting og gjere taleteknologi tilgjengeleg på sitt eige språk. 
    
    For å gjere talegjenkjenning endå meir universelt tilgjengeleg, samlar vi taleklipp både i språk med stor utbreiing og også dei med færre brukarar som ofte ikkje er handtert av kommersielle talegjenkjenningsprodukt. Ved å publisere eit breitt datasett av stemmer sett vi utviklarar, gründarar og heile språksamfunn i stand til å sjølv fylle dette behovet.
faq-how-get-q = Korleis kan eg få tak i Common Voice-data?
faq-how-get-a = Common Voice-datasettet er tilgjengeleg for nedlasting under <licenseLink>CC0</licenseLink> lisens på  <datasetLink>sida vår med datasett</datasetLink>.  Du kan også laste ned fleire andre offentleg tilgjengelege datasett frå same side.
faq-when-release2-q = Når vert Common Voice-data sleppt på andra språk?
faq-when-release2-a = Den fleirspråklege versjonen av datasettet Common Voice går for tida gjennom ei dugnadsbasert pakking og reingjering. Om du vil hjelpe oss med å bringe Common Voice til nye språk, kan du gå til <sentenceCollectorLink> Setningsinnsamlings-verktøy</sentenceCollectorLink> for å leggje til nye setningar i datasettet, og Mozilla <pontoonLink> Pontoon </pontoonLink> for å omsette sjølve nettstaden. Nye språk vert lagt til Common Voice for stemmebidrag når 5000 godkjende setningar er samla.
faq-why-mission-q = Kvifor er Common Voice ein del av Mozillas oppdrag?
faq-why-mission-a = Mozilla er opptatt av å halde nettet ope og tilgjengeleg for alle. For å gjere det, må vi styrke nettutviklarar gjennom prosjekt som Common Voice. Ettersom taleteknologiar spreier seg utover nisjeprogram, meiner vi at dei må tene alle brukarar likt. Det betyr å investere i fleire språk og kome ulike aksentar og demografiar i møte når du byggjer og testar taleteknologiar. Common Voice er ein offentlig ressurs tilgjengeleg for alle, og Mozilla-team og utviklarar over heile verda brukar han allereie på våre eigne prosjekter.
faq-what-cv-and-deepspeech-q = Kva er skilnaden mellom Common Voice og Deep Speech?
faq-what-cv-and-deepspeech-a = Common Voice datasettet komplementerer Mozillas talegjenkjenningsmotor Deep Speech, som er lisensiert som open kjeldekode. Den første utgåva av Deep Speech vart sleppt i november 2017 og har blitt vidareutvikla sidan. Saman med Common Voice-datasettet meiner vi at denne opne teknologien for talegjenkjenning bør vere tilgjengeleg for alle. Det er vårt håp at desse teknologiane set utviklarar i stand til å lage ein flaum av innovative produkt og tenester.
faq-is-goal-assistant-q = Er målet med Common Voice å bygge ein stemmestyrt digital assistent?
faq-is-goal-assistant-a = Formålet med Common Voice-datasettet er å gjere det slik at kven som helst, kvar som helst i verda, i stand til å lage talegjenkjenning, gjenkjenning av talarar, eller kva som helst annan applikasjon som krev lydklipp av stemmer. Ein stemmestyrt digital assistent er berre ein av mange typar applikasjonar du kan byggje med datasettet.
faq-do-want-native-q = Dette er ikkje morsmålet mitt, og eg snakkar med aksent, er de framleis interessert i stemma mi?
faq-do-want-native-a = Ja! Vi vil særskilt ha stemma di! Eit delmål med Common Voice er å samle så mange ulike aksentar som muleg, slik at stemmegjenkjenningstenester verkar like godt for alle. Det tyder at bidrag frå ikkje-morsmålstalarar er spesielt viktige.
faq-why-different-speakers-q = Kvifor treng de så mange ulike talarar pr. språk?
faq-why-different-speakers-a = Dei fleste stemmedatabasar vert trena med ei overvekt av visse demografiar, noko som inneber vekting mot <articleLink> menn og middelklasse</articleLink>.  Aksentar og dialektar som tenderer til å vere underrepresentert i datasettet som vert brukt til trening er typisk assosiert med grupper av menneske som allereie er underrepresenterte ellers i samfunnet. Mange talegjenkjenningsmotorar slit også med å forstå kvinnelege stemmer. Derfor treng vi stor variasjon i datasettet!
faq-why-my-lang-q = Kvifor er ikkje språket mitt inkludert enno?
faq-why-my-lang-new-a = Mozilla vel eller føretrekkjer ingen språk over andre. I staden er Common Voice eit reint felleskapsdrive initiativ. Men det krev <multilangLink>mange steg for å leggje til eit nytt språk</multilangLink> og å begynne med å samle inn lydklipp. Først må Common Voice nettstaden omsettast, slik at medlemmar kan bidra på sitt eige språk. Deretter treng vi ei stor samling med rettigheitsfrie setningar som folk kan lese høgt. Når begge desse krava er oppfylte vert språket «lansert» på Common Voice, slik at folk kan begynne å spele inn lydklipp med stemma si og validere andre sine bidrag. Om du vil hjelpe til med å lansere eit nytt språk, gå til <sentenceCollectorLink>verktøy for setningsinnsamling</sentenceCollectorLink> for å kome i gang.
<<<<<<< HEAD
faq-what-quality-q = Kva slags lydkvalitet er påkravd for at eit lydklipp kan brukast i datamengda?
faq-what-quality-a = Vi vil at Common Voice-datamengda skal reflektere lydkvaliteten som ein tale-til-tekst motor opplever i verkelegheita. Derfor treng vi variasjon. I tillegg til eit variert utval av talarar, vil eit variert utval lydkvalitetar lære tale-til-tekst-motoren å handtere varierande situasjonar i den verkelege verda, som til dømes stemmer i bakgrunnen eller støy frå bilar. Så lenge lydklippet ditt er forståeleg. så burde det vere godt nok for datamengda.
=======
faq-what-quality-q = Kva slags lydkvalitet er påkravd for at eit lydklipp kan brukast i datasettet?
faq-what-quality-a = Vi vil at Common Voice-datasettet skal reflektere lydkvaliteten som ein tale-til-tekst motor opplever i verkelegheita. Derfor treng vi variasjon. I tillegg til eit variert utval av talarar, vil eit variert utval lydkvalitetar lære tale-til-tekst-motoren å handtere varierande situasjonar i den verkelege verda, som til dømes stemmer i bakgrunnen eller støy frå bilar. Så lenge lydklippet ditt er forståeleg. så burde det vere godt nok for datasettet.
>>>>>>> 1b00e671
faq-why-10k-hours-q = Kvifor er 10 000 validerte timar pr. språk målet for innspelt lyd?
faq-why-10k-hours-a = Dette er det omtrentlege talet på timar det krevst for å trene eit produksjonsklart tale-til-tekst-system.
faq-how-calc-hours-q = Korleis bereknar Common Voice timar?
faq-how-calc-hours-a = Vi reknar timar ved å vurdere den gjennomsnittlege lengda for kvart lydklipp, og multipliserer det talet med det totale talet innspelingar på alle språk.
faq-where-src-from-2-q = Kvar kjem denne kjeldeteksten frå?
faq-where-src-from-2-a = Kjeldeteksten vår er dels originalbidrag og dels dialog frå allment tilgjengelege filmmanus som <italic>It’s a Wonderful Life</italic>. Du finn kjeldeteksten vår i denne <githubLink>GitHub-mappa</githubLink>.
faq-why-not-ask-read-q = Kvifor ber de ikkje folk om å lese frå bøker eller Wikipedia-artiklar i ulike språk?
faq-why-not-ask-read-a = For å gjere Common Voice-datasettet så nyttig som muleg, har vi bestemt oss for å kun tillate kjeldetekst som er tilgjengeleg under ein Creative Commons-lisens (CC0). Med denne standarden blir det vanskelegare å finne og samle inn kjeldetekst, men det tillèt kven som helst å bruke lyddatasettet, utan bruksavgrensingar eller autorisering frå Mozilla. Til sjuande og sist ønskjer vi at det fleirspråklege datasettet skal vere så nyttig som mogleg for alle, inkludert forskarar, universitet, nystarta føretak, regjeringar, samfunnsnyttige organisasjonar og amatørar.
faq-why-account-q = Kvifor skal eg registrere meg med ein konto?
faq-is-account-public-q = Er kontoinformasjonen min offentleg?
faq-how-privacy-q = Korleis sikrar de anonymitet og personvern for dei som har bidrege med stemmene sine?
faq-how-privacy-a = Alle stemmeklip i datasettet har fått fjerna personidentifiserande informasjon. når ein bidragsytar gir opp demografiska data via profilen sin, vert den informasjonen anonymisert frå stemmeklippa før dei vert bunta for nedlasting i datasettet og vert aldri publiserte på profilsida til brukaren.
faq-what-determine-identity-q = Kva tyder det at eg ikkje kan «fastslå identiteten» til talarar i Common Voice-datasettet?
faq-what-determine-identity-a =
    Common Voice-datasettet er ein open og allmen tilgjengeleg ressurs som kan brukast til å trene eit breidt spekter av taleaktiverte applikasjonar. For å beskytte sikkerheita til bidragsytarane våre, ber vi alle som lastar ned  Common Voice datasettet om å respektere personvernet til bidragsytaren.
    
    Alle lydklipp i datasettet vert «skrubba» for personidentifiserande informasjon. Når du lastar ned datasettet, godtek du  å ikkje prøve å identifisere bidragsytarar. Det betyr at du ikkje skal prøve å kople informasjon i datasettet til ein bidragsytar sine personlege opplysningar. Du kan likevel bruke datasettet til å trene tale-gjenkjenning, talar-gjenkjenning eller andre typar program. Til dømes ved å kople informasjon i datasettet til annan informasjon som allereie finst i datasettet.
faq-what-is-cv = Kva er Common Voice?
faq-using-cv = Bruke Common Voice
faq-description = Projektet Common Voice er Mozillas initiativ for å hjelpe til med å lære maskiner korleis folk snakkar.
faq-search-for-answers =
    .label = Søk etter svar

## ABOUT US

about-title = Kvifor Common Voice?
about-subtitle = Common Voice er ein del av Mozillas initiativ for å hjelpe til med å lære maskiner korleis folk snakkar. I tillegg til Common Voice-datasettet byggjer vi òg ein talegjenkjenningsmotor med open kjeldekode som heiter Deep Speech.
about-header-description = Begge desse prosjekta er delar av strevet vårt for å byggje bru over det digitale skiljet. Talegjenkjenning bidreg med ein menneskeleg dimensjon til dei digitale einingane våre, men utviklarar treng ei enorm mengde med data for å byggje dei. Det meste av slike data er dyre og proprietære. Vi ønskjer å gjere stemmedata gratis og offentleg tilgjengeleg, og forsikre om at dataa representerer variasjonen mellom verkelege menneske. Saman kan vi gjere talegjenkjenning betre for alle.
how-does-it-work-title = Korleis fungerer det?
how-does-it-work-text = Vi masseinnsamlar (crowdsourcing) eit ope datasett av stemmer. Bidra med stemma di, valider nøyaktigheita av andre sine lydklipp og gjer datasettet betre for alle.
about-speak = Tal
about-speak-text = Bidragsytarar spelar inn stemmeklipp ved å lese inn frå ei samling bidregne setningar.
about-listen-queue = Lyttekø
about-listen-queue-text = Lydklipp blir lagt inn i ei bidragskø som gjer desse klare for gjennomlytting.
about-listen = Lytt
about-listen-text = Brukarar validerer kor nøyaktig bidragslydklippet er, og kontrollerer at talaren les setninga korrekt.
about-is-it-valid = Er klippet gyldig?
about-is-it-valid-text = Eit lydklipp er markert som «gyldig» når ein bruker gir det ei «Ja»-stemme.
about-yes-votes = ≥ 2 Ja-røyster
about-yes-votes-text = For å kome med i Common Voice-datasettet må eit lydklipp godkjennast av to ulike brukarar.
about-no-votes = ≥ 2 Nej-røyster
about-no-votes-text = Når ein brukar underkjenner eit lydklipp, blir det returnert til køen. Om det blir underkjent ein gong til blir lydklippet sendt på lydklippfyllinga.
about-dataset-new = Common Voice-datasett
about-dataset-new-text = Common Voice-datasettet inneheld hundretusenvis av lydklipp som hjelper utviklarar med å lage talegjenkjenningsverktøy.
about-clip-graveyard = Klippkyrkjegard
about-clip-graveyard-text = Lydklippfyllinga inneheld lydklipp som ikkje vart tatt med i Common Voice-datasettet. Akkurat som datasettet, er også lydklippfyllinga tilgjengeleg for nedlasting.
about-partners = Partnarar
about-become-a-partner = Bli ein partnar
about-partnership =
    Common Voice er eit samarbeidsprosjekt, og vi er avhengige av vårt samfunn, av partnarar og bidragsytarar for å byggje det største datasettet med open kjeldekode av stemmer nokon gong.  
    
    Vi vil gjerne få takke følgjande personar og organisasjonar for hjelpa deira med prosjektet:
about-get-involved = Ver med
about-get-involved-text-2 =
    Vil du hjelpe til med å gjere Common Voice endå  betre?
    Flott! Ta kontakt via e-post eller på <discourseLink>Discourse</discourseLink>,
    forum, send inn nettstadtilbakemelding via <githubLink>GitHub</githubLink>,
    eller bli med på <matrixLink>Matrix</matrixLink>-samfunnsprat.
about-nav-why-common-voice = Kvifor ?
about-nav-how-it-works = Korleis ?
about-nav-partners = Partnarar
about-nav-get-involved = Ver med
mycroft-title = Mycroft Ai
mycroft-subtitle = Kunstig intelligens
mycroft-description =
    Mycroft er verdas første assistent med open kjeldekode.
    Mycroft køyrer på kva som helst - ein stasjonær PC, i ein bil, eller på ein Raspberry Pi.
mycroft-secondary-description = Dette er open kjeldekode som fritt kan endrast, utvidast og forbetrast. Mycroft kan brukast i kva som helst frå vitskaplege prosjekt til bedriftsapplikasjonar.

## Glossary

glossary = Ordliste
localization = Lokalisering
localization-explanation = Dette er prosessen vår for å omsette og tilpasse innhaldet vårt til mange språk.
sentence-collection = Setningsinnsamling
sentence-collection-explanation = Å samle setningar frå allemannseige («public domain»), eller å skrive nye setningar for allemannseige.
hours-recorded-explanation = Talet på timar med innspelt tale vi har samla så langt.
hours-validated-explanation = Talet på timar med stemmeopptak som er validerte av 2 av 3 brukarar med ei «ja»-stemme. Desse markerer vegen mot det totale målet på 10 000 timar.
sst = Tale-til-tekst (STT)
sst-explanation = Tale-til-tekst-teknologi konverterer taledata til tekst.
de-identified = Anonymisering
de-identified-explanation = Prosessen der profilinformasjonen til ein bidragsytar blir frikopla frå dei bidratte stemmeklippa når dei vert pakka for nedlasting som ein del av datasettet.

## Error pages

error-title-404 = Vi fann ikkje sida for deg
error-content-404 = Kanskje vil <homepageLink>startsida</homepageLink> hjelpe? For å stille et spørsmål, kan du bli med på <matrixLink>Matrix felleskapsprat</matrixLink> eller besøke <githubLink>GitHub</githubLink> eller <discourseLink>Discourse-foruma våre</discourseLink>.
error-title-503 = Vi opplever uventa driftsstans
error-content-503 = Sida vil vere tilbake så snart som råd. For den siste informasjonen, bli med på <matrixLink>Matrix felleskapsprat</matrixLink> eller besøk <githubLink>GitHub</githubLink> eller <discourseLink>Discourse-foruma våre</discourseLink> for å sende inn og overvake problem med nettstaden.
error-code = Feil { $code }

## Data

data-download-button = Last ned Common Voice Data
data-download-yes = Ja
data-download-deny = Nei
data-download-license = Lisens: <licenseLink>CC-0</licenseLink>
data-download-modal = Du er i ferd med å starte ei nedlasting av <size>{ $size }GB</size>. Vil du fortsetje?
data-subtitle = Vi byggjer opp eit ope og offentleg tilgjengeleg datasett av stemmer som alle kan bruke for å trene stemmeaktiverande program.
data-explanatory-text = Vi trur at store og ålment tilgjengelege stemmedatasett fremjar innovasjon og helsesam kommersiell konkurranse mellom språkteknologi basert på maskininlæring. Dette er ein global innsats og vi inviterer alle til å delta. Målet vårt er å gjere språkteknologien meir inkluderande slik at han reflekterer mangfaldet av stemmer frå heila verda.
data-get-started = <speechBlogLink>Kom i gang med talegjenkjenning</speechBlogLink>
data-other-title = Andre stemmedatasett…
data-other-goto = Gå til { $name }
data-other-download = Last ned data
data-bundle-button = Last ned datasettpakken
data-bundle-description = Data frå Common Voice pluss alle andre stemmedatasett ovanfor.
license = Lisens: <licenseLink>{ $license }</licenseLink>
license-mixed = Blanda
data-download-singleword-title = Last ned målsegmentet for eitt ord
<<<<<<< HEAD
=======
data-download-singleword-callout = Dette er eit brukstilfelle-drive segment som inneheld data for å styrkje attkjenning av talte siffer, ja/nei-attkjenning og oppvakningsord-testdata for <fxLink>Firefox Voice</fxLink>.
>>>>>>> 1b00e671
review-terms = Ved å bruke Common Voice, godkjenner du <termsLink>vilkåra</termsLink> og <privacyLink>personvernpraksisen</privacyLink> vår
terms-agree = Eg er samd
terms-disagree = Eg er ikkje samd
review-aborted = Opplasting avbroten. Vil du slette innspelingane dine?
review-submit-title = Vurder og send inn
review-submit-msg = Takk for innspelinga! <lineBreak></lineBreak>Vurder og send inn lydklippa dine nedanfor.
review-recording = Vurder
review-rerecord = Spel inn på nytt
review-cancel = Avbryt innsending
review-keep-recordings = Behald opptaka
review-delete-recordings = Slett opptaka mine

## Datasets Page

datasets-headline = Vi lagar fleirspråkleg taleinnspeling med open kjeldekode som alle kan bruke for å trene applikasjonar med talegjenkjenning.
datasets-positioning =
    Vi trur at store, offentleg tilgjengelege stemmedamengda vil fremje innovasjon og sunn kommersiell konkurranse innan maskinlæringsbasert taleteknologi.
    
    Common Voices fleirspråklege datasett er allereie det største offentleg tilgjengelege stemmedatasettet av sitt slag, men det er ikkje det einaste.
    
    Sjå på denne sida som eit referansemidtpunkt for andre datasett med open kjeldekode, og etterkvart som Common Voice fortset å vekse, ein heim for oppdateringane våre.
language = Språk
# File size in gigabytes
size = Storleik
validated-hr-total = Totalt validerte timar
overall-hr-total = Totalt tal på timar
cv-license = Lisens
audio-format = Lydformat
number-of-voices = Tal på stemmer
splits = Oppdeling
email-to-download = Skriv inn ei e-postadresse for å laste ned
why-email = <b> Kvifor ei e-postadresse? </b> Vi kan kome til å måtte kontakte deg i framtida om endringar i datasettet, ei e-postadresse gir oss eit kontaktpunkt.
confirm-size = Du er klar for å starte ei nedlasting av <b>{ $size }</b>
size-gigabyte = GB
size-megabyte = MB
confirm-no-identify = <b> Du seier deg samd i </b> å ikkje prøve å identifisere talarar i Common Voice-datasettet
download-language = Last ned { $language }
validated-hours = Validerte timar
recorded-hours = Innspelte timar
whats-inside = Kva finst i Common Voice-datasettet?
dataset-description-hours =
    Kvar oppføring i datasettet består av ei unik mp3-fil og ei tilhøyrande tekstfil. Mange av dei <b> { $total } </b> timane som er spelt inn i datasettet inkluderer òg demografiske metadata som alder, kjønn og aksent som kan bidra til å trene nøyaktigheita til talegjenkjenningsmotorar.
    
    Datasettet består for tida av <b> { $valid } </b> validerte timar på <b> { $languages } </b> språk, men vi legg heile tida til fleire stemmer og språk. Ta ein titt på <languagesLink> språksida </languagesLink> vår for å be om eit språk eller begynne å bidra.
want-dataset-update = Vil du ha ei oppdatering når vi slepper ein ny versjon av Common Voice-datasettet? Abonner på nyheitsbrevet vårt.
subscribe = Abonner
get-started-speech = Kom i gang med talegjenkjenning
other-datasets = Andre stemmedatasett
feedback-q = Har du ei tilbakemelding?
deepspeech-info = Common Voice-datasettet komplementerer Mozillas opne kjeldekode-stemmegjenkjenningsmotor Deep Speech, som du kan bruke til å byggje talegjenkjenningsapplikasjonar. Les <githubLink> Github-oversikta </githubLink> vår, eller bli med på <discourseLink> DeepSpeech Discourse </discourseLink> for å lære korleis du kjem i gang.
common-voice-info-new = Har du spørsmål om Common Voice? Idear til forbetringar eller tilbakemeldinger om eit bestemt språk? Bli med i <discourseLink> Discourse forum </discourseLink> og gi oss beskjed.
data-other-librispeech-description = LibriSpeech er eit korpus av omlag 1000 timar med engelsk tale (16Khz-opptak) henta frå lydbøker i LibriVox-prosjektet.
data-other-ted-name = TED-LIUM korpus
data-other-ted-description = TED-LIUM korpuset er laga på bakgrunn av lydsamtalar og transkripsjonar av desse, på TED-nettsida.
data-other-voxforge-description = VoxForge vart starta for å samla inn transskriberet tale for bruk i talegjenkjenningssystem basert på fri og open kjeldekode.
data-other-tatoeba-description = Tatoeba er ein stor database av setningar, omsettingar og innspelt lyd for bruk i språklæring. Denne filhentninga inneheld talt engelsk spelt inn av fellesskapet på Tatoeba.
your-feedback = Har du idéar om korleis vi kan gjere Common Voice-datasettet betre? Gi oss beskjed på Discourse
go-discourse = Gå til Discourse
missing-language = Ser du ikkje språket ditt i datasettet? For å be om eit språk, gå til språksida vår.
go-languages-page = Gå til språksida
ready-to-validate = Er du klar for å hjelpe til med å validere setningar?
more = Meir
close = Lat att
download = Last ned
dataset-version = Versjon

## Download Modal

download-title = Nedlastinga di har starta.
download-helpus = Hjelp oss med å byggje ein fellesskap omkring stemmeteknologi, hald kontakten via e-post.
download-form-email =
    .label = Skriv inn e-postadressa di
    .value = Takk skal du ha, vi kontaktar deg.
download-back = Gå tilbake til Common Voice-datasett
download-no = Nei takk

## Contact Modal

contact-title = Kontaktskjema
contact-form-name =
    .label = Namn
contact-form-message =
    .label = Melding
contact-required = *påkravd

## Request Language Modal

request-language-title = Språkførespurnad
request-language-form-language =
    .label = Språk
request-language-success-title = Språkførespurnaden er sendt inn. Takk skal du ha.
request-language-success-content = Vi kontaktar deg snart med meir informasjon om korleis du legg til ditt språk i Common Voice.
select-language = Vel eit språk…
other-language = Anna språk

## Languages Overview

language-section-in-progress = Under arbeid
language-section-in-progress-new-description = Desse språka er for tida under utvikling. Framdriftsindikatorane viser kor langt kvart språk har komme med <localizationGlossaryLink> nettstadlokalisering </localizationGlossaryLink> og <sentenceCollectionGlossaryLink> setningsinnsamling </sentenceCollectionGlossaryLink>.
language-section-launched = Lansert
language-section-launched-description = For desse lanserte språka har nettstaden blitt <localizationGlossaryLink> lokalisert </localizationGlossaryLink>, og har nok <sentenceCollectionGlossaryLink> setningar innsamla </sentenceCollectionGlossaryLink> for å tillate bidrag for kontinuerleg <speakLink> tale- </speakLink> og <listenLink> lytte-</ listenLink > bidrag.
languages-show-more = Vis meir
languages-show-less = Vis mindre
language-meter-in-progress = Framdrift
language-total-progress = Totalt
language-search-input =
    .placeholder = Søk
language-speakers = Talt av
localized = Omsett
sentences = Setningar
total-hours = Validerte timar

## Contribution

action-click = Klikk
action-tap = Trykk
contribute = Bidra
listen = Lytt
skip = Hopp over
shortcuts = Snarvegar
clips-with-count-pluralized =
    { $count ->
        [one] <bold>{ $count }</bold> lydklipp
       *[other] <bold>{ $count }</bold> lydklipp
    }
goal-help-recording = Du har hjelpt Common Voice med å nå <goalPercentage></goalPercentage> av vårt daglege opptaksmål på { $goalValue }!
goal-help-validation = Du har hjelpt Common Voice med å nå <goalPercentage></goalPercentage> av vårt daglige valideringsmål på { $goalValue }!
contribute-more =
    { $count ->
        [one] Klar for { $count } til?
       *[other] Klar for { $count } til?
    }
record-cta = Start innspeling
record-platform-not-supported = Vi beklagar, men plattforma di er for tida ikkje støtta.
record-platform-not-supported-desktop = Til datamaskiner kan du laste ned siste versjon:
record-platform-not-supported-ios-non-safari = På iOS må du fortsetje med Safari for å aktivere innspeling…
record-must-allow-microphone = Du må tillate tilgang til mikrofonen.
record-no-mic-found = Fann ingen mikrofon.
record-error-too-short = Innspelinga var for kort.
record-error-too-long = Innspelinga var for lang.
record-error-too-quiet = Innspelinga var for stille.
record-cancel = Avbryt nyinnspelinga
record-instruction = { $actionType } <recordIcon></recordIcon> og so les setninga høgt
record-stop-instruction = { $actionType }<stopIcon></stopIcon> når du er ferdig
record-three-more-instruction = Tre att!
record-again-instruction = Bra!<recordIcon></recordIcon> Spel inn det neste klippet ditt
record-again-instruction2 = Fortset slik og spel inn ein gong til <recordIcon></recordIcon>
record-last-instruction = <recordIcon></recordIcon> Den siste!
review-tooltip = Her kan du gå gjennom, og spele inn lydklipp på nytt
share-clip = Del lydklippet ditt
share-common-voice = Del Common Voice
review-instruction = Vurder og spel inn lydklipp på nytt om det trengst
record-submit-tooltip = { $actionType } send inn når du er klar
clips-uploaded = Lydklipp opplasta
record-abort-title = Avslutte opptaket først?
record-abort-text = Forlet du no, mistar du framdrifta di
record-abort-submit = Send inn lydklipp
record-abort-continue = Avslutt innspeling
record-abort-delete = Avslutt og slett lydklipp
listen-instruction = { $actionType } <playIcon></playIcon> var setninga sagt rett?
listen-again-instruction = Bra jobba!<playIcon></playIcon> Lytt på det ein gong tilnår du er klar for det
listen-3rd-time-instruction = Ferdig med to <playIcon></playIcon>, fortset slik!
listen-last-time-instruction = <playIcon></playIcon>Det siste!
listen-empty-state = Vi har gått tom for lydklipp å validere på dette språket…
speak-empty-state = Vi har gått tom for setningar å spele inn på dette språket…
speak-empty-state-cta = Bidra med setningar
record-button-label = Spel inn stemma di
share-title-new = <bold>Hjelp oss</bold> med å finne fleire stemmer
keep-track-profile = Hald oversikt over framgangen din med ein profil
login-to-get-started = Logg inn eller registrer deg for å kome i gang
target-segment-first-card = Du bidrar til det første målsegmentet vårt
target-segment-first-banner = Hjelp til med å lage Common Voice sitt første målsegment i { $locale }
target-segment-add-voice = Legg til stemma din
target-segment-learn-more = Les meir

## Reporting

report = Rapporter
report-title = Send inn ein rapport
report-ask = Kva for problem opplever du med denne setninga?
report-offensive-language = Krenkande språk
report-offensive-language-detail = Setninga inneheld respektlaust eller krenkande språk.
report-grammar-or-spelling = Grammatisk/Stavefeil
report-grammar-or-spelling-detail = Setninga har ein grammatisk feil eller ein stavefeil.
report-different-language = Anna språk
report-different-language-detail = Det er skrive på eit anna språk enn det eg snakkar.
report-difficult-pronounce = Vanskeleg å uttale
report-difficult-pronounce-detail = Den inneheld ord eller uttrykk som er vanskeleg å lese eller uttale.
report-offensive-speech = Krenkande tale
report-offensive-speech-detail = Lydklippet har respektlaust eller krenkande språk.
report-other-comment =
    .placeholder = Kommentar
success = Vellykka
continue = Fortset
report-success = Rapporten er fullført

## Goals

streaks = Tal på dagar i strekk
days =
    { $count ->
        [one] Dag
       *[other] Dagar
    }
recordings =
    { $count ->
        [one] Innspeling
       *[other] Innspelingar
    }
validations =
    { $count ->
        [one] Validering
       *[other] Valideringar
    }

## Dashboard

your-languages = Språka dine
toward-next-goal = Mot neste mål
clips-you-recorded = Lydklipp du har spelt inn
clips-you-validated = Lydklipp du har validert
todays-recorded-progress = Framgangen i dag på Common Voice for innspelte lydklipp
todays-validated-progress = Framgangen i dag på Common Voice for validerte lydklipp
stats = Statistikk
awards = Prisar
you = Du
everyone = Alle
contribution-activity = Bidragsaktivitet
top-contributors = Toppbidragsytarar
recorded-clips = Innspelte lydklipp
validated-clips = Validerte lydklipp
total-approved = Godkjende i alt
overall-accuracy = Nøyaktigheit jamt over
set-visibility = Still inn kor synleg eg er
visibility-explainer = Denne innstillinga kontrollerer kor synleg du er på topplista. Når du er gøymt, vil progresjonen din vere privat. Dette tyder at bildet, brukarnamnet og progresjonen ikkje vert vist på topplista. Legg merke til at oppdatering av topplista tar ~ { $minutes } minutt.
visibility-overlay-note = Merk: Når den er innstilt på «Synleg», kan denne innstillinga endrast frå <profileLink>Profilsida</profileLink>
show-ranking = Vis rangeringa mi

## Custom Goals

get-started-goals = Kom i gang med mål
create-custom-goal = Lag eit tilpassa mål
goal-type = Kva for type mål vil du byggje?
both-speak-and-listen = Begge
both-speak-and-listen-long = Begge (snakke og lytte)
daily-goal = Dagleg mål
weekly-goal = Vekemål
easy-difficulty = Lett
average-difficulty = Middels
difficult-difficulty = Vanskeleg
pro-difficulty = Proff
lose-goal-progress-warning = Ved å endre målet ditt, kan det hende at du mistar den eksisterande progresjonen din.
want-to-continue = Vil du fortsetje?
finish-editing = Vil du fullføre redigeringa først?
lose-changes-warning = Å avslutte no tyder at du mistar endringane dine
build-custom-goal = Lag eit tilpassa mål
help-reach-hours-pluralized =
    Hjelp til med å nå{ NUMBER($hours) ->
        [one] { $hours } time
       *[other] { $hours } timar
    } på { $language } med eit personleg mål
help-reach-hours-general-pluralized =
    Hjelp Common Voice med å nå{ NUMBER($hours) ->
        [one] { $hours } time
       *[other] { $hours } timar
    } på et språk med eit personleg mål
set-a-goal = Sett deg eit mål
cant-decide = greier du ikkje å bestemme deg+
activity-needed-calculation-plural =
    { NUMBER($totalHours) ->
        [one] { $totalHours } time
       *[other] { $totalHours } timar
    }er oppnåelig på drygt{ NUMBER($periodMonths) ->
        [one] { $periodMonths } månad
       *[other] { $periodMonths } månadar
    }dersom{ NUMBER($people) ->
        [one] { $people } person
       *[other] { $people } personar
    }registrerer{ NUMBER($clipsPerDay) ->
        [one] { $clipsPerDay } lydklipp
       *[other] { $clipsPerDay } lydklipp
    }om dagen.
how-many-per-day = Flott! Kor mange lydklipp pr. dag?
how-many-a-week = Flott! Kor mange lydklipp i veka?
which-goal-type = Vil du snakke, lytte eller begge delar?
receiving-emails-info =
    Du er fortida sett opp til å få e-postmeldingar som målpåminningar, personlege
    framdriftsoppdateringar og nyheitsbrev om Common Voice
not-receiving-emails-info =
    Du er for tida sett opp til å <bold>IKKE</bold> få e-postar som målpåminningar, personlege
    framdriftsoppdateringar og nyheitsbrev om Common Voice
n-clips-pluralized =
    { NUMBER($count) ->
        [one] { $count } lydklipp
       *[other] { $count } lydklipp
    }
help-share-goal = Hjelp oss med å finne fleire stemmer, del måla dine
confirm-goal = Stadfest mål
goal-interval-weekly = Kvar veke
# $type is one of share-goal-type-*
share-n-daily-contribution-goal = Del det daglege målet ditt med { $count } klipp for { $type }
# $type is one of share-goal-type-*
share-n-weekly-contribution-goal = Del vekemålet med { $count } klipp for { $type }
share-goal-type-speak = Snakke
share-goal-type-listen = Lytte
share-goal-type-both = Snakke og lytte
# LINK will be replaced with the current URL
goal-share-text = Eg laga nettopp eit personleg mål for stemmebidrag til #CommonVoice -- bli med og lær maskiner korleis menneske snakkar { $link }
weekly-goal-created = Målet ditt for ei veke er laga
daily-goal-created = Målet ditt for ein dag er laga
track-progress = Spor framdrifta di her og på statistikksida di
return-to-edit-goal = Gå tilbake hit for å redigere målet ditt når som helst.
share-goal = Del målet mitt

## Profile Delete

delete-q = Vil du at lydklippa dine og skal slettast, eller vil du helst behalde dei i Common Voice-datasettet?
keep = Behald
remove = Fjern
keep-info = Dei anonyme stemmeopptaka dine vil vere att i Common Voice-datasettet. Når du har sletta profilen din, vil du ikkje lenger kunne sende inn ein førespurnad om å fjerne opptaka dine frå datasettet
remove-info = Vi vil gå gjennom førespurnaden din om å fjerne stemmeavspelinga frå datasettet. Dersom førespurnaden din blir godkjend, kontaktar vi dei som har lasta ned datasettet, og ber om at også dei fjernar lydklippa dine.
why-delete-recordings =
    Common Voice lydklipp vert brukt av akademikarar, små bedrifter og talegjenkjenningsentusiastar for å hjelpe til med å trene og auke offentleg tilgjengelege ressurser som stemmemodellar.
    
    Kan du fortelje oss om kvifor du vil at lydklippa dine skal slettast?
profile-form-delete = Slett profilen

## Landing

welcome-staff = Velkomne tilsette på { $company }!
help-contribute = Du kan hjelpe til med å byggje eit mangfaldig, ope datasett ved å opprette ein Common Voice-profil og bidra med stemma di.
login-company = Logg inn/Registrer deg med { $company } e-post
profile-not-required = Du treng ikkje ein konto for å bidra, men det hjelper. Sjå kvifor nedanfor.
read-more-about = Les meir på Om oss-sida vår<|MERGE_RESOLUTION|>--- conflicted
+++ resolved
@@ -389,13 +389,8 @@
 faq-why-different-speakers-a = Dei fleste stemmedatabasar vert trena med ei overvekt av visse demografiar, noko som inneber vekting mot <articleLink> menn og middelklasse</articleLink>.  Aksentar og dialektar som tenderer til å vere underrepresentert i datasettet som vert brukt til trening er typisk assosiert med grupper av menneske som allereie er underrepresenterte ellers i samfunnet. Mange talegjenkjenningsmotorar slit også med å forstå kvinnelege stemmer. Derfor treng vi stor variasjon i datasettet!
 faq-why-my-lang-q = Kvifor er ikkje språket mitt inkludert enno?
 faq-why-my-lang-new-a = Mozilla vel eller føretrekkjer ingen språk over andre. I staden er Common Voice eit reint felleskapsdrive initiativ. Men det krev <multilangLink>mange steg for å leggje til eit nytt språk</multilangLink> og å begynne med å samle inn lydklipp. Først må Common Voice nettstaden omsettast, slik at medlemmar kan bidra på sitt eige språk. Deretter treng vi ei stor samling med rettigheitsfrie setningar som folk kan lese høgt. Når begge desse krava er oppfylte vert språket «lansert» på Common Voice, slik at folk kan begynne å spele inn lydklipp med stemma si og validere andre sine bidrag. Om du vil hjelpe til med å lansere eit nytt språk, gå til <sentenceCollectorLink>verktøy for setningsinnsamling</sentenceCollectorLink> for å kome i gang.
-<<<<<<< HEAD
-faq-what-quality-q = Kva slags lydkvalitet er påkravd for at eit lydklipp kan brukast i datamengda?
-faq-what-quality-a = Vi vil at Common Voice-datamengda skal reflektere lydkvaliteten som ein tale-til-tekst motor opplever i verkelegheita. Derfor treng vi variasjon. I tillegg til eit variert utval av talarar, vil eit variert utval lydkvalitetar lære tale-til-tekst-motoren å handtere varierande situasjonar i den verkelege verda, som til dømes stemmer i bakgrunnen eller støy frå bilar. Så lenge lydklippet ditt er forståeleg. så burde det vere godt nok for datamengda.
-=======
 faq-what-quality-q = Kva slags lydkvalitet er påkravd for at eit lydklipp kan brukast i datasettet?
 faq-what-quality-a = Vi vil at Common Voice-datasettet skal reflektere lydkvaliteten som ein tale-til-tekst motor opplever i verkelegheita. Derfor treng vi variasjon. I tillegg til eit variert utval av talarar, vil eit variert utval lydkvalitetar lære tale-til-tekst-motoren å handtere varierande situasjonar i den verkelege verda, som til dømes stemmer i bakgrunnen eller støy frå bilar. Så lenge lydklippet ditt er forståeleg. så burde det vere godt nok for datasettet.
->>>>>>> 1b00e671
 faq-why-10k-hours-q = Kvifor er 10 000 validerte timar pr. språk målet for innspelt lyd?
 faq-why-10k-hours-a = Dette er det omtrentlege talet på timar det krevst for å trene eit produksjonsklart tale-til-tekst-system.
 faq-how-calc-hours-q = Korleis bereknar Common Voice timar?
@@ -505,10 +500,7 @@
 license = Lisens: <licenseLink>{ $license }</licenseLink>
 license-mixed = Blanda
 data-download-singleword-title = Last ned målsegmentet for eitt ord
-<<<<<<< HEAD
-=======
 data-download-singleword-callout = Dette er eit brukstilfelle-drive segment som inneheld data for å styrkje attkjenning av talte siffer, ja/nei-attkjenning og oppvakningsord-testdata for <fxLink>Firefox Voice</fxLink>.
->>>>>>> 1b00e671
 review-terms = Ved å bruke Common Voice, godkjenner du <termsLink>vilkåra</termsLink> og <privacyLink>personvernpraksisen</privacyLink> vår
 terms-agree = Eg er samd
 terms-disagree = Eg er ikkje samd
