import {
  LocalizationProps,
  Localized,
  withLocalization,
} from 'fluent-react/compat';
import * as React from 'react';
import { useCallback, useEffect, useState } from 'react';
import { RouteComponentProps, withRouter } from 'react-router';
import { useAction, useAPI } from '../../../../hooks/store-hooks';
import { NATIVE_NAMES } from '../../../../services/localization';
import { trackProfile } from '../../../../services/tracker';
import { ACCENTS, AGES, SEXES } from '../../../../stores/demographics';
import { Notifications } from '../../../../stores/notifications';
import { useTypedSelector } from '../../../../stores/tree';
import { Uploads } from '../../../../stores/uploads';
import { User } from '../../../../stores/user';
import URLS from '../../../../urls';
import { LocaleLink, useLocale } from '../../../locale-helpers';
import TermsModal from '../../../terms-modal';
import { DownIcon } from '../../../ui/icons';
import {
  Button,
  Hr,
  LabeledCheckbox,
  LabeledInput,
  LabeledSelect,
} from '../../../ui/ui';

import './info.css';

const pick = require('lodash.pick');
const { Tooltip } = require('react-tippy');

const Options = withLocalization(
  ({
    children,
    getString,
  }: {
    children: { [key: string]: string };
  } & LocalizationProps) => (
    <React.Fragment>
      {Object.entries(children).map(([key, value]) => (
        <option key={key} value={key}>
          {getString(key, null, value)}
        </option>
      ))}
    </React.Fragment>
  )
);

type Locales = { locale: string; accent: string }[];

function ProfilePage({
  getString,
  history,
}: LocalizationProps & RouteComponentProps<any>) {
  const api = useAPI();
  const [locale] = useLocale();
  const user = useTypedSelector(({ user }) => user);
  const { account, userClients } = user;

  const addNotification = useAction(Notifications.actions.addPill);
  const addUploads = useAction(Uploads.actions.add);
  const saveAccount = useAction(User.actions.saveAccount);

  const [userFields, setUserFields] = useState<{
    username: string;
    visible: number | string;
    age: string;
    gender: string;
    sendEmails: boolean;
    privacyAgreed: boolean;
  }>({
    username: '',
    visible: 0,
    age: '',
    gender: '',
    sendEmails: false,
    privacyAgreed: false,
  });
  const {
    username,
    visible,
    age,
    gender,
    sendEmails,
    privacyAgreed,
  } = userFields;
  const [locales, setLocales] = useState<Locales>([]);
  const [isInitialized, setIsInitialized] = useState(false);
  const [isSaving, setIsSaving] = useState(false);
  const [isSubmitted, setIsSubmitted] = useState(false);
  const [showDemographicInfo, setShowDemographicInfo] = useState(false);
  const [termsStatus, setTermsStatus] = useState<null | 'show' | 'agreed'>(
    null
  );

  useEffect(() => {
    if (user.isFetchingAccount || isInitialized) {
      return;
    }
    setIsInitialized(true);

    if (!account && userClients.length == 0) {
      history.push('/');
    }

    setUserFields({
      ...userFields,
      sendEmails: account ? account && Boolean(account.basket_token) : false,
      visible: 0,
      ...pick(user, 'age', 'username', 'gender'),
      ...(account
        ? pick(account, 'age', 'username', 'gender', 'visible')
        : {
            age: userClients.reduce((init, u) => u.age || init, ''),
            gender: userClients.reduce((init, u) => u.gender || init, ''),
          }),
      privacyAgreed: Boolean(account) || user.privacyAgreed,
    });

    let locales: Locales = [];
    if (!account) {
      locales = userClients.reduce(
        (locales, u) => locales.concat(u.locales || []),
        []
      );
      locales = locales.filter(
        (l1, i) => i == locales.findIndex(l2 => l2.locale == l1.locale)
      );
    }
    setLocales(account ? account.locales : locales);
  }, [user]);

  const handleChangeFor = (field: string) => ({
    target,
  }: React.ChangeEvent<any>) => {
    setUserFields({
      ...userFields,
      [field]: target.type == 'checkbox' ? target.checked : target.value,
    });
  };

  const submit = useCallback(() => {
    if (!user.account) {
      trackProfile('create', locale);

      if (termsStatus == null) {
        setTermsStatus('show');
        return;
      }
    }

    setIsSaving(true);
    setIsSubmitted(true);
    setTermsStatus('agreed');

    const data = {
      ...pick(userFields, 'username', 'age', 'gender'),
      locales: locales.filter(l => l.locale),
      visible: JSON.parse(visible.toString()),
      client_id: user.userId,
      enrollment: user.userClients[0].enrollment || {
        team: null,
        challenge: null,
        invite: null,
      },
    };

    addUploads([
      async () => {
        if (!(user.account && user.account.basket_token) && sendEmails) {
          await api.subscribeToNewsletter(user.userClients[0].email);
        }

<<<<<<< HEAD
        saveAccount(data);
        setIsSaving(false);
        addNotification(getString('profile-form-submit-saved'));

        if (window.location.search.includes('first=1')) {
          // Query params, including `?first=1`, will persist.
          window.location.pathname = `/${locale}/dashboard/challenge`;
        }
=======
        const saveData = async () => {
          await saveAccount(data);
          await setIsSaving(false);
          await addNotification(getString('profile-form-submit-saved'));
        };

        saveData().then(() => {
          if (window.location.search.includes('first=1')) {
            // Query params, including `?first=1`, will persist.
            window.location.pathname = `/${locale}/dashboard/challenge`;
          }
        });
>>>>>>> ac59d39f
      },
    ]);
  }, [api, getString, locale, locales, termsStatus, user, userFields]);

  if (!isInitialized) {
    return null;
  }

  return (
    <div className="profile-info">
      {termsStatus == 'show' && (
        <TermsModal onAgree={submit} onDisagree={() => setTermsStatus(null)} />
      )}
      {!user.account && (
        <Localized id="thanks-for-account">
          <h2 />
        </Localized>
      )}
      <Localized id="why-profile-text">
        <p />
      </Localized>

      <div
        className={
          'demographic-info ' + (showDemographicInfo ? 'expanded' : '')
        }>
        <button
          type="button"
          onClick={() => setShowDemographicInfo(!showDemographicInfo)}>
          <Localized id="why-demographic">
            <span />
          </Localized>

          <DownIcon />
        </button>
        <Localized id="why-demographic-explanation">
          <div className="explanation" />
        </Localized>
      </div>

      <div className="form-fields">
        <Localized id="profile-form-username" attrs={{ label: true }}>
          <LabeledInput
            value={username}
            onChange={handleChangeFor('username')}
          />
        </Localized>

        <Localized id="leaderboard-visibility" attrs={{ label: true }}>
          <LabeledSelect
            value={visible.toString()}
            onChange={handleChangeFor('visible')}>
            <Localized id="hidden">
              <option value={0} />
            </Localized>
            <Localized id="visible">
              <option value={1} />
            </Localized>
            {account && account.enrollment && (
              <option value={2}>Visible within challenge team</option>
            )}
          </LabeledSelect>
        </Localized>

        <Localized id="profile-form-age" attrs={{ label: true }}>
          <LabeledSelect value={age} onChange={handleChangeFor('age')}>
            <Options>{AGES}</Options>
          </LabeledSelect>
        </Localized>

        <Localized id="profile-form-gender" attrs={{ label: true }}>
          <LabeledSelect value={gender} onChange={handleChangeFor('gender')}>
            <Options>{SEXES}</Options>
          </LabeledSelect>
        </Localized>

        {locales.map(({ locale, accent }, i) => (
          <React.Fragment key={i}>
            <Localized
              id={
                i == 0
                  ? 'profile-form-native-language'
                  : 'profile-form-additional-language'
              }
              attrs={{ label: true }}>
              <LabeledSelect
                value={locale}
                onChange={({
                  target: { value },
                }: React.ChangeEvent<HTMLSelectElement>) => {
                  const newLocales = locales.slice();
                  newLocales[i] = { locale: value, accent: '' };
                  if (!value) {
                    newLocales.splice(i, 1);
                  }
                  setLocales(
                    newLocales.filter(
                      ({ locale }, i2) => i2 === i || locale !== value
                    )
                  );
                }}>
                <option value="" />
                {Object.entries(NATIVE_NAMES).map(([locale, name]) => (
                  <option key={locale} value={locale}>
                    {name}
                  </option>
                ))}
              </LabeledSelect>
            </Localized>
            <Localized id="profile-form-accent" attrs={{ label: true }}>
              <LabeledSelect
                value={accent}
                onChange={({
                  target: { value },
                }: React.ChangeEvent<HTMLSelectElement>) => {
                  const newLocales = locales.slice();
                  newLocales[i].accent = value;
                  setLocales(newLocales);
                }}>
                <option value="" />
                {ACCENTS[locale] && <Options>{ACCENTS[locale]}</Options>}
              </LabeledSelect>
            </Localized>
          </React.Fragment>
        ))}
      </div>

      <Button
        className="add-language"
        outline
        onClick={() => {
          if (locales.length && !locales[locales.length - 1].locale) {
            return;
          }
          setLocales(locales.concat({ locale: '', accent: '' }));
        }}>
        <Localized id="add-language">
          <span />
        </Localized>
        <span>+</span>
      </Button>

      <Hr />

      {!(user.account && user.account.basket_token) && (
        <React.Fragment>
          <div className="signup-section">
            <Tooltip
              arrow
              html={getString('change-email-setings')}
              theme="grey-tooltip">
              <Localized id="email-input" attrs={{ label: true }}>
                <LabeledInput value={user.userClients[0].email} disabled />
              </Localized>
            </Tooltip>

            <div className="checkboxes">
              <LabeledCheckbox
                label={
                  <>
                    <Localized id="email-opt-in-info-title">
                      <strong />
                    </Localized>
                    <Localized id="email-opt-in-info-sub-with-challenge">
                      <span />
                    </Localized>
                  </>
                }
                onChange={handleChangeFor('sendEmails')}
                checked={sendEmails}
              />

              {!user.account && !isSubmitted && (
                <>
                  <LabeledCheckbox
                    label={
                      <>
                        <Localized id="accept-privacy-title">
                          <strong />
                        </Localized>
                        <Localized
                          id="accept-privacy"
                          privacyLink={<LocaleLink to={URLS.PRIVACY} blank />}>
                          <span />
                        </Localized>
                      </>
                    }
                    checked={privacyAgreed}
                    onChange={handleChangeFor('privacyAgreed')}
                  />

                  <Localized id="read-terms-q">
                    <LocaleLink to={URLS.TERMS} className="terms" blank />
                  </Localized>
                </>
              )}
            </div>
          </div>

          <Hr />
        </React.Fragment>
      )}

      <Localized id="profile-form-submit-save">
        <Button
          className="save"
          rounded
          disabled={isSaving || !privacyAgreed}
          onClick={submit}
        />
      </Localized>
    </div>
  );
}

export default withLocalization(withRouter(ProfilePage));<|MERGE_RESOLUTION|>--- conflicted
+++ resolved
@@ -173,16 +173,6 @@
           await api.subscribeToNewsletter(user.userClients[0].email);
         }
 
-<<<<<<< HEAD
-        saveAccount(data);
-        setIsSaving(false);
-        addNotification(getString('profile-form-submit-saved'));
-
-        if (window.location.search.includes('first=1')) {
-          // Query params, including `?first=1`, will persist.
-          window.location.pathname = `/${locale}/dashboard/challenge`;
-        }
-=======
         const saveData = async () => {
           await saveAccount(data);
           await setIsSaving(false);
@@ -195,7 +185,6 @@
             window.location.pathname = `/${locale}/dashboard/challenge`;
           }
         });
->>>>>>> ac59d39f
       },
     ]);
   }, [api, getString, locale, locales, termsStatus, user, userFields]);
