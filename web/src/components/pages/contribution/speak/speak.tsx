--- conflicted
+++ resolved
@@ -394,12 +394,7 @@
     const { api, removeSentences } = this.props;
     await this.discardRecording();
     const current = this.getRecordingIndex();
-<<<<<<< HEAD
-    const { id } = clips[current]?.sentence || {};
-    await api.skipSentence(id);
-=======
     const id = this.state.clips[current]?.sentence?.id;
->>>>>>> fda31984
     removeSentences([id]);
     this.setState(({ clips }) => {
       const newClips = [...clips];
