import {
  Localized,
  withLocalization,
  WithLocalizationProps,
} from '@fluent/react';
import * as React from 'react';
import { useState } from 'react';
import { connect } from 'react-redux';
import StateTree from '../../../stores/tree';
import { ACCENTS, AGES } from '../../../stores/demographics';
import {
  localeConnector,
  LocalePropsFromState,
  LocalizedGetAttribute,
  LocaleLink,
  useLocale,
} from '../../locale-helpers';
import { CloudIcon, PlayOutlineIcon, MicIcon, GlobeIcon } from '../../ui/icons';
import {
  Button,
  LabeledCheckbox,
  LabeledInput,
  LabeledSelect,
  LinkButton,
  TextButton,
} from '../../ui/ui';
import CircleStats, { CircleStat } from './circle-stats';
import Dots from './dots';
import releases from './stats';
import {
  DatasetPropsFromState,
  DownloadFormProps,
  CorpusProps,
  BundleState,
} from './types';
import './dataset-info.css';
import URLS from '../../../urls';

<<<<<<< HEAD
export const CURRENT_RELEASE = 'cv-corpus-5.1-2020-06-22';
const SEGMENT_RELEASE = 'cv-corpus-5-singleword';
=======
const CURRENT_RELEASE = 'cv-corpus-5.1-2020-06-22';
const SEGMENT_RELEASE = 'cv-corpus-5.1-singleword';
>>>>>>> b23aceeb
const DEFAULT_CATEGORY_COUNT = 2;

const Splits = ({
  category,
  values,
  bundleLocale,
}: {
  category: string;
  values: { [key: string]: number };
  bundleLocale: string;
}) => {
  const [expanded, setExpanded] = useState(false);
  const categories = Object.entries(values).filter(
    ([key, value]) => key && key != 'other' && value > 0
  );
  return (
    <div key={category} className="splits">
      <LocalizedGetAttribute id={'profile-form-' + category} attribute="label">
        {label => <h5>{label}</h5>}
      </LocalizedGetAttribute>
      <ol onClick={() => setExpanded(!expanded)} tabIndex={0} role="button">
        {categories
          .sort((a, b) => (a[1] < b[1] ? 1 : -1))
          .slice(0, expanded ? categories.length : DEFAULT_CATEGORY_COUNT)
          .map(([key, value]) => (
            <li key={key}>
              <b>{Math.round(value * 100)}%</b>
              <span> </span>
              <div className="ellipsis">
                {category == 'gender' ? (
                  <Localized id={key}>
                    <span />
                  </Localized>
                ) : category == 'accent' ? (
                  ACCENTS[bundleLocale] ? (
                    ACCENTS[bundleLocale][key]
                  ) : (
                    key
                  )
                ) : category == 'age' ? (
                  (AGES as any)[key]
                ) : (
                  key
                )}
              </div>
            </li>
          ))}
        {!expanded && categories.length > DEFAULT_CATEGORY_COUNT && (
          <li key="more">...</li>
        )}
      </ol>
    </div>
  );
};

type Props = LocalePropsFromState & WithLocalizationProps;

const formatHrs = (hrs: number) => {
  return hrs < 1 ? Math.floor(hrs * 100) / 100 : Math.floor(hrs);
};

const byteToSize = (bytes: number, getString: Function) => {
  const megabytes = bytes / 1024 / 1024;
  return megabytes < 1
    ? Math.floor(megabytes * 100) / 100 + ' ' + getString('size-megabyte')
    : megabytes > 1024
    ? Math.floor(megabytes / 1024) + ' ' + getString('size-gigabyte')
    : Math.floor(megabytes) + ' ' + getString('size-megabyte');
};

function renderStats(stats: any, bundleState: BundleState) {
  const localeStats = stats.locales[bundleState.bundleLocale];

  return Object.entries({
    size: bundleState.size,
    'dataset-version': (
      <div className="version">
        {[
          bundleState.bundleLocale,
          bundleState.totalHours + 'h',
          stats.date,
        ].join('_')}
      </div>
    ),
    'validated-hr-total': bundleState.validHours.toLocaleString(),
    'overall-hr-total': bundleState.totalHours.toLocaleString(),
    'cv-license': 'CC-0',
    'number-of-voices': localeStats.users.toLocaleString(),
    'audio-format': 'MP3',
    splits: Object.entries(localeStats.splits)
      .filter(([, values]) => Object.keys(values).length > 1)
      .map(([category, values]: [string, { [key: string]: number }]) => {
        return (
          <Splits
            key={category}
            {...{ category, values, bundleLocale: bundleState.bundleLocale }}
          />
        );
      }),
  }).map(([id, value]) => (
    <li key={id}>
      <Localized id={id}>
        <span className="label" />
      </Localized>
      <span className="value">{value}</span>
    </li>
  ));
}

export const DatasetsIntro = ({ demoMode }: { demoMode?: boolean }) => {
  const [showIntroTextMdDown, setShow] = useState(false);
  return (
    <div className="intro">
      <Localized id="datasets-headline">
        <h1 />
      </Localized>

      {!showIntroTextMdDown && (
        <Localized id="show-wall-of-text">
          <TextButton
            className={!demoMode && 'hidden-lg-up'}
            onClick={() => {
              setShow(true);
            }}
          />
        </Localized>
      )}

      <Localized id="datasets-positioning">
        <p
          className={
            showIntroTextMdDown ? '' : demoMode ? 'hide' : 'hidden-md-down'
          }
        />
      </Localized>
    </div>
  );
};

const DatasetCorpusDownload = ({
  getString,
  api,
  releaseName,
}: CorpusProps) => {
  const stats = releases[releaseName];
  const [locale, _] = useLocale();
  let bundleLocale = (stats.locales as any)[locale] ? locale : 'en';
  let localeStats = stats.locales[bundleLocale as keyof typeof stats.locales];

  const [bundleState, setBundleState] = React.useState({
    bundleLocale,
    checksum: localeStats.checksum,
    rawSize: localeStats.size,
    size: byteToSize(localeStats.size, getString),
    language: getString(bundleLocale),
    totalHours: formatHrs(localeStats.totalHrs),
    validHours: formatHrs(localeStats.validHrs),
  });

  const handleLangChange = ({ target }: any) => {
    const newLocale = target.value;
    const newLocaleStats =
      stats.locales[newLocale as keyof typeof stats.locales];

    setBundleState({
      bundleLocale: newLocale,
      checksum: newLocaleStats.checksum,
      rawSize: newLocaleStats.size,
      size: byteToSize(newLocaleStats.size, getString),
      language: getString(newLocale),
      totalHours: formatHrs(newLocaleStats.totalHrs),
      validHours: formatHrs(newLocaleStats.validHrs),
    });
  };

  return (
    <div className="info" id="demo-info">
      <div className="inner">
        <LabeledSelect
          label={getString('language')}
          name="bundleLocale"
          value={bundleState.bundleLocale}
          onChange={handleLangChange}>
          {Object.keys(stats.locales).map(locale => (
            <Localized key={locale} id={locale}>
              <option value={locale} />
            </Localized>
          ))}
        </LabeledSelect>
        <ul className="facts">{renderStats(stats, bundleState)}</ul>
        <DownloadEmailPrompt
          {...{
            api,
            urlPattern: stats.bundleURLTemplate
              ? stats.bundleURLTemplate
              : stats.bundleUrl,
            release: releaseName,
            bundleState,
          }}
        />
      </div>
    </div>
  );
};

const DownloadEmailPrompt = ({
  release,
  urlPattern,
  api,
  bundleState,
}: DownloadFormProps) => {
  const emailInputRef = React.useRef<HTMLInputElement>();

  const [formState, setFormState] = React.useState({
    email: '',
    confirmNoIdentify: false,
    confirmSize: false,
    downloadLink: null,
    hideEmailForm: true,
    locale: bundleState.bundleLocale,
  });

  const {
    email,
    confirmNoIdentify,
    confirmSize,
    downloadLink,
    hideEmailForm,
    locale,
  } = formState;

  const updateLink = (
    locale: string,
    confirmNoIdentify: boolean,
    confirmSize: boolean,
    bundleSize: number
  ) => {
    // AWS CDN only supports files up to 20GB
    const urlRoot =
      bundleSize >= 20 * 1024 * 1024 * 1024 ? URLS.S3_BUCKET : URLS.S3_CDN;

    return emailInputRef.current?.checkValidity() &&
      confirmNoIdentify &&
      confirmSize
      ? `${urlRoot}/${urlPattern.replace('{locale}', locale)}`
      : null;
  };

  const saveHasDownloaded = async () => {
    await api
      .forLocale(bundleState.bundleLocale)
      .saveHasDownloaded(email, release);
  };

  const showEmailForm = () =>
    setFormState(prev => ({ ...prev, hideEmailForm: false }));

  const handleInputChange = ({ target }: any) => {
    let newState = {
      ...formState,
      [target.name]: target.type !== 'checkbox' ? target.value : target.checked,
    };

    let downloadLink = updateLink(
      bundleState.bundleLocale,
      newState.confirmNoIdentify,
      newState.confirmSize,
      bundleState.rawSize
    );

    setFormState({
      ...newState,
      downloadLink,
    });
  };

  if (bundleState.bundleLocale != formState.locale) {
    setFormState({
      ...formState,
      downloadLink: updateLink(
        bundleState.bundleLocale,
        confirmNoIdentify,
        confirmSize,
        bundleState.rawSize
      ),
      locale: bundleState.bundleLocale,
    });
  }

  return (
    <>
      {hideEmailForm ? (
        <div className="show-email-wrapper">
          <div className="show-email-button">
            <Button className="show-email-form" rounded onClick={showEmailForm}>
              <Localized id="email-to-download">
                <span />
              </Localized>
              <CloudIcon />
            </Button>
          </div>
          <Localized id="why-email" elems={{ b: <b /> }}>
            <p className="why-email" />
          </Localized>
        </div>
      ) : (
        <>
          <Localized id="email-input" attrs={{ label: true }}>
            <LabeledInput
              name="email"
              id="download-email"
              onChange={handleInputChange}
              ref={emailInputRef}
              type="email"
              required
            />
          </Localized>
          <LabeledCheckbox
            label={
              <Localized
                id="confirm-size"
                elems={{ b: <b /> }}
                vars={{ size: bundleState.size }}>
                <span />
              </Localized>
            }
            name="confirmSize"
            checked={confirmSize}
            onChange={handleInputChange}
          />
          <LabeledCheckbox
            label={
              <Localized id="confirm-no-identify" elems={{ b: <b /> }}>
                <span />
              </Localized>
            }
            name="confirmNoIdentify"
            checked={confirmNoIdentify}
            onChange={handleInputChange}
          />
          <LinkButton
            href={downloadLink}
            onClick={saveHasDownloaded}
            rounded
            blank
            className="download-language">
            <Localized
              id="download-language"
              vars={{ language: bundleState.language }}>
              <span />
            </Localized>
            <CloudIcon />
          </LinkButton>
          <div className="checksum">
            <strong>sha256 checksum</strong>: {bundleState.checksum}
          </div>
        </>
      )}
    </>
  );
};

export const DatasetsDescription = ({
  releaseName,
}: {
  releaseName: string;
}) => {
  const [locale, _] = useLocale();
  const stats = releases[releaseName];
  const languages = Object.keys(stats.locales).length;
  const globalStats = {
    total: stats.totalHrs.toLocaleString(locale),
    valid: stats.totalValidHrs.toLocaleString(locale),
    languages,
  };

  return (
    <>
      <CircleStats {...globalStats} className="hidden-md-down" />
      <div className="text">
        <div className="line" />
        <Localized id="whats-inside">
          <h1 id="whats-inside" />
        </Localized>
        <CircleStats {...globalStats} className="hidden-lg-up" />
        <Localized
          id="dataset-description-hours"
          vars={globalStats}
          elems={{
            b: <b />,
            languagesLink: <LocaleLink to={URLS.LANGUAGES}></LocaleLink>,
          }}>
          <p id="description-hours" />
        </Localized>
      </div>
    </>
  );
};

const DatasetSegmentDownload = ({
  getString,
  api,
  releaseName,
}: CorpusProps) => {
  const stats = releases[releaseName];
  const bundleState = {
    bundleLocale: 'overall',
    checksum: stats.overall.checksum,
    size: byteToSize(stats.overall.size, getString),
    language: '',
    totalHours: formatHrs(stats.totalHrs),
    validHours: formatHrs(stats.totalValidHrs),
    rawSize: stats.overall.size,
  };

  const dotSettings = {
    dotBackground: '#121217',
    dotColor: '#4a4a4a',
    dotSpace: 15,
    dotWidth: 100,
  };

  return (
    <div className="dataset-segment-content">
      <div className="dataset-segment-intro">
        <h2 className="dataset-segment-callout">
          <Localized id="data-download-singleword-title" />
        </h2>
        <Localized
          id="data-download-singleword-callout"
          elems={{
            fxLink: (
              <a
                href="https://voice.mozilla.org/firefox-voice"
                rel="noopener noreferrer"
                target="_blank"
                title="Firefox Voice"></a>
            ),
          }}>
          <p id="description-hours" />
        </Localized>
      </div>
      <div className="dataset-segment-stats">
        <div className="circle-stats">
          <div className="circle-stat-wrapper">
            <CircleStat
              className="valid-hours"
              label="validated-hours"
              value={bundleState.validHours}
              icon={<PlayOutlineIcon />}
              {...dotSettings}
            />
          </div>
          <div className="circle-stat-wrapper">
            <CircleStat
              className="total-hours"
              label="recorded-hours"
              value={bundleState.totalHours}
              icon={<MicIcon />}
              {...dotSettings}
            />
          </div>
          <div className="circle-stat-wrapper">
            <CircleStat
              className="languages"
              label="languages"
              value={
                Object.keys(stats.locales).filter(
                  locale => locale !== releaseName
                ).length
              }
              icon={<GlobeIcon />}
              {...dotSettings}
            />
          </div>
        </div>
        <div className="dataset-download-prompt">
          <DownloadEmailPrompt
            {...{
              api,
              urlPattern: stats.bundleURL,
              release: releaseName,
              bundleState,
            }}
          />
        </div>
      </div>
    </div>
  );
};

const mapStateToProps = ({ api }: StateTree) => ({
  api,
});

class DatasetInfo extends React.Component<Props> {
  constructor(props: Props, context: any) {
    super(props, context);
  }

  render() {
    const { getString } = this.props;

    return (
      <div className="dataset-info">
        <div className="dataset-segment-download">
          <ConnectedSegmentDownload
            {...{ releaseName: SEGMENT_RELEASE, getString }}
          />
        </div>
        <div className="top">
          <div className="cloud-circle">
            <CloudIcon />
          </div>
          <DatasetsIntro />
          <ConnectedDatasetDownload
            {...{ releaseName: CURRENT_RELEASE, getString }}
          />
        </div>
        <div className="description">
          <DatasetsDescription {...{ releaseName: CURRENT_RELEASE }} />
        </div>
      </div>
    );
  }
}

export const ConnectedDatasetDownload = connect<DatasetPropsFromState>(
  mapStateToProps
)(DatasetCorpusDownload);

export const ConnectedSegmentDownload = connect<DatasetPropsFromState>(
  mapStateToProps
)(DatasetSegmentDownload);

export default localeConnector(
  withLocalization(connect<DatasetPropsFromState>(mapStateToProps)(DatasetInfo))
);<|MERGE_RESOLUTION|>--- conflicted
+++ resolved
@@ -36,13 +36,9 @@
 import './dataset-info.css';
 import URLS from '../../../urls';
 
-<<<<<<< HEAD
 export const CURRENT_RELEASE = 'cv-corpus-5.1-2020-06-22';
-const SEGMENT_RELEASE = 'cv-corpus-5-singleword';
-=======
-const CURRENT_RELEASE = 'cv-corpus-5.1-2020-06-22';
 const SEGMENT_RELEASE = 'cv-corpus-5.1-singleword';
->>>>>>> b23aceeb
+
 const DEFAULT_CATEGORY_COUNT = 2;
 
 const Splits = ({
