--- conflicted
+++ resolved
@@ -35,11 +35,8 @@
 import { Uploads } from '../stores/uploads';
 import { User } from '../stores/user';
 import Layout from './layout/layout';
-<<<<<<< HEAD
 import DemoLayout from './layout/demo-layout';
 import NotificationBanner from './notification-banner/notification-banner';
-=======
->>>>>>> 1b00e671
 import NotificationPill from './notification-pill/notification-pill';
 import { Spinner } from './ui/ui';
 import {
