--- conflicted
+++ resolved
@@ -218,13 +218,8 @@
   };
 
   render() {
-<<<<<<< HEAD
     const { locale, notifications, toLocaleRoute, location } = this.props;
-    const { bundleGenerator, uploadPercentage } = this.state;
-=======
-    const { locale, notifications, toLocaleRoute } = this.props;
-    const { l10n, uploadPercentage } = this.state;
->>>>>>> 3331d674
+    const { bundleGenerator, l10n, uploadPercentage } = this.state;
 
     if (!l10n) return null;
 
