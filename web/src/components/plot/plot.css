.plot {
    margin-top: 28px;
    height: 170px;

    .tick-label {
        font-size: var(--font-size-xs);
        fill: var(--warm-grey);
    }

    rect {
        &.bg {
            fill: var(--grey);
        }

        &.current {
            fill: var(--valid-green);
        }
    }
}

.scrollable {
<<<<<<< HEAD
=======
    @media (--md-down) {
        overflow-x: scroll;
    }

>>>>>>> 5794a9ea
    .plot {
        @media (--md-down) {
            width: 150%;
            overflow-x: scroll;
        }
    }
}<|MERGE_RESOLUTION|>--- conflicted
+++ resolved
@@ -19,17 +19,13 @@
 }
 
 .scrollable {
-<<<<<<< HEAD
-=======
     @media (--md-down) {
         overflow-x: scroll;
     }
 
->>>>>>> 5794a9ea
     .plot {
         @media (--md-down) {
             width: 150%;
-            overflow-x: scroll;
         }
     }
 }