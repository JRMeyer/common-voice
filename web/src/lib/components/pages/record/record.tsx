import API from '../../../api';
import User from '../../../user';
import Tracker from '../../../tracker';
import { h, Component } from 'preact';
import Icon from '../../icon';
import AudioIOS from './audio-ios';
import AudioWeb, { AudioInfo } from './audio-web';
import ListenBox from '../../listen-box/listen-box';
import ProgressButton from '../../progress-button';
import { getItunesURL, isFocus, isNativeIOS, sleep } from '../../../utility';
import confirm from '../../../confirm/confirm';
import ProfileActions from './profile-actions';

const CACHE_SET_COUNT = 9;
const SET_COUNT = 3;
const PAGE_NAME = 'record';
const MIN_RECORDING_LENGTH = 300; // ms
const MAX_RECORDING_LENGTH = 10000; // ms
const MIN_VOLUME = 1;
const RETRY_TIMEOUT = 1000;
const ERR_SENTENCES_NOT_LOADED =
  'Sorry! Sentences are being loaded, please wait or try again shortly.';

enum RecordingError {
  TOO_SHORT = 1,
  TOO_LONG,
  TOO_QUIET,
}

interface RecordProps {
  active: string;
  user: User;
  api: API;
  navigate(url: string): void;
  onSubmit(
    recordings: Blob[],
    sentences: string[],
    progressCb: Function
  ): Promise<void>;
  onRecord: Function;
  onRecordStop: Function;
  onRecordingSet: Function;
  onDelete: Function;
  onVolume(volume: number): void;
}

interface RecordState {
  sentences: string[];
  recording: boolean;
  recordingStartTime: number;
  recordingStopTime: number;
  recordings: any[];
  uploading: boolean;
  uploadProgress: number;
  isReRecord: boolean;
<<<<<<< HEAD
  reRecordIndex: number;
  whyProfileVisible: boolean;
=======
>>>>>>> 2f4b96a4
}

export default class RecordPage extends Component<RecordProps, RecordState> {
  name: string = PAGE_NAME;
  audio: AudioWeb | AudioIOS;
  isUnsupportedPlatform: boolean;
  tracker: Tracker;
  sentenceCache: string[];
  maxVolume: number;

  state: RecordState = {
    sentences: [],
    recording: false,
    recordingStartTime: 0,
    recordingStopTime: 0,
    recordings: [],
    uploading: false,
    uploadProgress: 0,
    isReRecord: false,
<<<<<<< HEAD
    reRecordIndex: -1,
    whyProfileVisible: false,
=======
>>>>>>> 2f4b96a4
  };

  constructor(props: RecordProps) {
    super(props);

    this.tracker = new Tracker();

    this.sentenceCache = [];
    this.refillSentenceCache().then(this.newSentenceSet.bind(this));

    // Use different audio helpers depending on if we are web or native iOS.
    if (isNativeIOS()) {
      this.audio = new AudioIOS();
    } else {
      this.audio = new AudioWeb();
    }
    this.audio.setVolumeCallback(this.updateVolume.bind(this));

    if (!this.audio.isMicrophoneSupported()) {
      this.isUnsupportedPlatform = true;
      return;
    }

    if (!this.audio.isAudioRecordingSupported()) {
      this.isUnsupportedPlatform = true;
      return;
    }

    if (isFocus()) {
      this.isUnsupportedPlatform = true;
      return;
    }

    this.maxVolume = 0;

    // Bind now, to avoid memory leak when setting handler.
    this.onSubmit = this.onSubmit.bind(this);
    this.onRecordClick = this.onRecordClick.bind(this);
    this.processRecording = this.processRecording.bind(this);
    this.goBack = this.goBack.bind(this);
    this.onProgress = this.onProgress.bind(this);
  }

  private async refillSentenceCache() {
    try {
      const newSentences = await this.props.api.getRandomSentences(
        CACHE_SET_COUNT
      );
      this.sentenceCache = this.sentenceCache.concat(newSentences);
    } catch (err) {
      console.log('could not fetch sentences');
    }
  }

  private processRecording(info: AudioInfo) {
    let recordings = this.state.recordings;
    if (this.state.isReRecord) {
      recordings.splice(this.state.reRecordIndex, 0, info);
    } else {
      recordings.push(info);
    }

    this.setState({
      recordings: recordings,
      recording: false,
      isReRecord: false,
      reRecordIndex: -1,
    });

    this.tracker.trackRecord();

    this.props.onRecordStop && this.props.onRecordStop();

    const error = this.getRecordingError();
    if (error) {
      let message;
      switch (error) {
        case RecordingError.TOO_SHORT:
          message = 'The recording was too short.';
          break;
        case RecordingError.TOO_LONG:
          message = 'The recording was too long.';
          break;
        case RecordingError.TOO_QUIET:
          message = 'The recording was too quiet.';
          break;
        default:
          message = 'There was something wrong with the recording.';
      }
      console.log(message);
      // TODO display error to user
    }

    if (!this.props.onRecordingSet) {
      return;
    }

    if (this.isFull()) {
      this.props.onRecordingSet();
    }
  }

  private getRecordingError(): RecordingError {
    const length = this.state.recordingStopTime - this.state.recordingStartTime;
    if (length < MIN_RECORDING_LENGTH) {
      return RecordingError.TOO_SHORT;
    }
    if (length > MAX_RECORDING_LENGTH) {
      return RecordingError.TOO_LONG;
    }
    if (this.maxVolume < MIN_VOLUME) {
      return RecordingError.TOO_QUIET;
    }
    return null;
  }

  private deleteRecording(index: number): void {
    let recordings = this.state.recordings;
    recordings.splice(index, 1);
    this.setState({
      recordings: recordings,
      isReRecord: true,
      reRecordIndex: index,
    });

    this.props.onDelete();
  }

  private getRecordingUrl(which: number): string {
    let r = this.state.recordings[which] && this.state.recordings[which].url;
    return r || '';
  }

  private getSentence(which: number): string {
    let s = this.state.sentences[which] && this.state.sentences[which];
    return s || '';
  }

  private onProgress(percent: number) {
    this.setState({ uploadProgress: percent });
  }

  private updateVolume(volume: number) {
    if (!this.state.recording) {
      return;
    }

    // For some reason, volume is always exactly 100 at the end of the
    // recording, even if it is silent; so ignore that.
    if (volume !== 100 && volume > this.maxVolume) {
      this.maxVolume = volume;
    }

    if (this.props.onVolume) {
      this.props.onVolume(volume);
    }
  }

  private async onSubmit() {
    if (this.state.uploading) {
      return;
    }

    this.setState({
      uploading: true,
    });

    try {
      await this.props.onSubmit(
        this.state.recordings,
        this.state.sentences,
        this.onProgress
      );
      this.reset();
      this.tracker.trackSubmitRecordings();
    } catch (e) {
      this.setState({
        uploading: false,
      });
      const keep = await confirm(
        'Upload aborted. Do you want to delete your recordings?',
        'Keep the recordings',
        'Delete my recordings'
      );
      if (!keep) {
        this.reset();
        this.props.navigate('/');
      }
    }
  }

  private isFull(): boolean {
    return this.state.recordings.length >= SET_COUNT;
  }

  private goBack(): void {
    if (this.state.recordings.length < 1) {
      console.error('cannot undo, no recordings');
      return;
    }

    // If user was recording when going back, make sure to throw
    // out this new recording too.
    if (this.state.recording) {
      this.stopRecordingHard();
    }

    let recordings = this.state.recordings;
    recordings.pop();
    this.setState({
      recordings: recordings,
    });
  }

  private reset(): void {
    this.setState({
      recording: false,
      recordings: [],
      sentences: [],
      uploading: false,
      uploadProgress: 0,
    });
    this.newSentenceSet();
  }

  async onRecordClick(evt?: any) {
    evt.preventDefault();
    evt.stopImmediatePropagation();

    if (this.state.recording) {
      this.stopRecording();

      // Don't start a new recording when full.
    } else if (!this.isFull()) {
      await this.audio.init();
      this.startRecording();
    }
  }

  startRecording() {
    this.audio.start();
    this.maxVolume = 0;
    this.setState({
      recording: true,
      // TODO: re-enable display of recording time at some point.
      recordingStartTime: Date.now(),
      recordingStopTime: 0,
    });
    this.props.onRecord && this.props.onRecord();
  }

  stopRecording() {
    this.audio.stop().then(this.processRecording);
    this.setState({
      recordingStopTime: Date.now(),
    });
  }

  /**
   * Stop the current recording and throw out the audio.
   */
  stopRecordingHard() {
    this.audio.stop();
    this.setState({
      recording: false,
    });

    this.props.onRecordStop && this.props.onRecordStop();
  }

  private async newSentenceSet() {
    // If we don't have enough sentences in our cache, fill it before continuing.
    while (!this.areSentencesLoaded) {
      console.error('slow path for getting new sentences');
      await sleep(RETRY_TIMEOUT);
      await this.refillSentenceCache();
    }

    let newOnes = this.sentenceCache.splice(0, SET_COUNT);
    this.setState({ sentences: newOnes });

    // Preemptively fill sentence cache when we get low.
    if (this.sentenceCache.length < SET_COUNT * 2) {
      this.refillSentenceCache();
    }
  }

  private get areSentencesLoaded(): boolean {
    return this.sentenceCache.length >= SET_COUNT;
  }

  render() {
    // Make sure we can get the microphone before displaying anything.
    if (this.isUnsupportedPlatform) {
      return (
        <div className={'unsupported ' + this.props.active}>
          <h2>We're sorry, but your platform is not currently supported.</h2>
          <p>
            On desktop computers, you can download the latest:
            <a target="_blank" href="https://www.firefox.com/">
              <Icon type="firefox" />Firefox
            </a>{' '}
            or
            <a target="_blank" href="https://www.google.com/chrome">
              <Icon type="chrome" />Chrome
            </a>
          </p>
          <p>
            <b>iOS</b> users can download our free app:
          </p>
          <a target="_blank" href={getItunesURL()}>
            <img src="/img/appstore.svg" />
          </a>
        </div>
      );
    }

    // During uploading, we display the submit page for progress.
    let isFull = this.isFull() || this.state.uploading;
    let texts = []; // sentence elements
    let listens = []; // listen boxes

    // Get the text prompts.
    for (let i = 0; i < SET_COUNT; i++) {
      // For the sentences elements, we need to
      // figure out where each item is positioned.
      // When rerecording, this is determined by reRecordIndex.
      // Otherwise, this is determined by the number of sentences recorded.
      let className = 'text-box';
      const length = this.state.recordings.length;
      const reRecordIndex = this.state.reRecordIndex;
      const recordIndex = this.state.isReRecord ? reRecordIndex : length;
      if (i < recordIndex) {
        className = className + ' left';
      } else if (i > recordIndex) {
        className = className + ' right';
      }

      texts.push(<p className={className}>{this.state.sentences[i]}</p>);

      listens.push(
        <ListenBox
          src={this.getRecordingUrl(i)}
          onDelete={this.deleteRecording.bind(this, i)}
          sentence={this.getSentence(i)}
        />
      );
    }

    let showBack = this.state.recordings.length !== 0 && !this.state.isReRecord;
    let className = this.props.active + (isFull ? ' full' : '');
    let progress = this.state.uploadProgress;
    if (this.state.uploading) {
      // Look ahead in the progress bar when uploading.
      progress += 100 / SET_COUNT * 1;
    }

    const controlElements = this.areSentencesLoaded
      ? [
          <p id="record-help">
            Please tap to record, then read the above sentence aloud.
          </p>,
          <div
            id="record-button"
            onTouchStart={this.onRecordClick}
            onClick={this.onRecordClick}
          />,
        ]
      : ERR_SENTENCES_NOT_LOADED;

    return (
      <div id="record-container" className={className}>
        <div id="voice-record">
          <div className="record-sentence">
            {texts}
            <Icon
              id="undo-clip"
              type="undo"
              onClick={this.goBack}
              className={!showBack ? 'hide' : ''}
            />
          </div>
          <div class="record-controls">{controlElements}</div>
          <p id="recordings-count">
            <span style={this.state.isReRecord ? 'display: none;' : ''}>
              {this.state.recordings.length + 1} of 3
            </span>
          </p>
          <ProfileActions user={this.props.user} />
        </div>
        <div id="voice-submit">
          <p id="thank-you">
            <span>Review &amp; Submit</span>
          </p>
          <p id="want-to-review">
            <span>
              Thank you for recording! Now review and submit your clips below.
            </span>
          </p>
          <p id="box-headers">
            <span>Review</span>
            <span>Re-record</span>
          </p>
          {listens}
          <ProgressButton
            percent={progress}
            disabled={this.state.uploading}
            onClick={this.onSubmit}
            text="Submit"
          />
        </div>
      </div>
    );
  }
}<|MERGE_RESOLUTION|>--- conflicted
+++ resolved
@@ -53,11 +53,7 @@
   uploading: boolean;
   uploadProgress: number;
   isReRecord: boolean;
-<<<<<<< HEAD
   reRecordIndex: number;
-  whyProfileVisible: boolean;
-=======
->>>>>>> 2f4b96a4
 }
 
 export default class RecordPage extends Component<RecordProps, RecordState> {
@@ -77,11 +73,7 @@
     uploading: false,
     uploadProgress: 0,
     isReRecord: false,
-<<<<<<< HEAD
     reRecordIndex: -1,
-    whyProfileVisible: false,
-=======
->>>>>>> 2f4b96a4
   };
 
   constructor(props: RecordProps) {
