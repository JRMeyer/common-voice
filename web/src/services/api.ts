import { AllGoals, CustomGoalParams } from 'common';
import { LanguageStats } from 'common';
import { UserClient } from 'common';
import { WeeklyChallenge, Challenge, TeamChallenge } from 'common';
import { FeatureToken, FeatureType } from 'common';
import { Sentence, Clip } from 'common';
import { Locale } from '../stores/locale';
import { User } from '../stores/user';
import { USER_KEY } from '../stores/root';
import * as Sentry from '@sentry/browser';

interface FetchOptions {
  method?: 'GET' | 'POST' | 'PUT' | 'DELETE' | 'PATCH';
  isJSON?: boolean;
  headers?: {
    [headerName: string]: string;
  };
  body?: any;
}

interface Vote extends Event {
  hasEarnedSessionToast?: boolean;
  showFirstContributionToast?: boolean;
  showFirstStreakToast?: boolean;
  challengeEnded?: boolean;
}

const API_PATH = location.origin + '/api/v1';

const getChallenge = (user: User.State): string => {
  return user?.account?.enrollment?.challenge
    ? user.account.enrollment.challenge
    : null;
};

export default class API {
  private readonly locale: Locale.State;
  private readonly user: User.State;

  constructor(locale: Locale.State, user: User.State) {
    this.locale = locale;
    this.user = user;
  }

  private async fetch(path: string, options: FetchOptions = {}): Promise<any> {
    const { method, headers, body, isJSON } = Object.assign(
      {
        isJSON: true,
      },
      options
    );

    const finalHeaders = Object.assign(
      isJSON
        ? {
            'Content-Type': 'application/json; charset=utf-8',
          }
        : {},
      headers
    );

    const { user } = this;
    if (path.startsWith(location.origin) && !user.account && user.userId) {
      finalHeaders['Authorization'] =
        'Basic ' + btoa(user.userId + ':' + user.authToken);
    }


    const response = await fetch(path, {
      method: method || 'GET',
      headers: finalHeaders,
      credentials: 'same-origin',
      body: body
        ? body instanceof Blob
          ? body
          : JSON.stringify(body)
        : undefined,
    });
    if (response.status == 401) {
      localStorage.removeItem(USER_KEY);
      location.reload();
      return;
    }
    if (response.status >= 400) {
      if (response.statusText === 'save_clip_error') {
        throw new Error(response.statusText);
      }
      throw new Error(await response.text());
    }
    return isJSON ? response.json() : response.text();
  }

  forLocale(locale: string) {
    return new API(locale, this.user);
  }

  getLocalePath() {
    return this.locale ? API_PATH + '/' + this.locale : API_PATH;
  }

  getClipPath() {
    return this.getLocalePath() + '/clips';
  }

  fetchRandomSentences(count: number = 1): Promise<Sentence[]> {
    return this.fetch(`${this.getLocalePath()}/sentences?count=${count}`);
  }

  fetchRandomClips(count: number = 1): Promise<Clip[]> {
    return this.fetch(`${this.getClipPath()}?count=${count}`);
  }

  uploadClip(
    blob: Blob,
<<<<<<< HEAD
    sentenceId: string,
    fromDemo?: boolean
=======
    sentenceId: string
>>>>>>> 1b00e671
  ): Promise<{
    showFirstContributionToast?: boolean;
    hasEarnedSessionToast?: boolean;
    showFirstStreakToast?: boolean;
    challengeEnded: boolean;
  }> {
    // make sure nginx server has allow_underscore turned on
    return this.fetch(this.getClipPath(), {
      method: 'POST',
      headers: {
        'Content-Type': blob.type,
        sentence_id: sentenceId,
        challenge: getChallenge(this.user),
        from_demo: fromDemo ? 'true' : 'false',
      },
      body: blob,
    });
  }
  saveVote(id: string, isValid: boolean): Promise<Vote> {
    return this.fetch(`${this.getClipPath()}/${id}/votes`, {
      method: 'POST',
      body: {
        isValid,
        challenge: getChallenge(this.user),
      },
    });
  }

  fetchValidatedHours(): Promise<number> {
    return this.fetch(this.getClipPath() + '/validated_hours');
  }

  fetchDailyClipsCount(): Promise<number> {
    return this.fetch(this.getClipPath() + '/daily_count');
  }

  fetchDailyVotesCount(): Promise<number> {
    return this.fetch(this.getClipPath() + '/votes/daily_count');
  }

  fetchLocaleMessages(locale: string): Promise<string> {
    return this.fetch(`/locales/${locale}/messages.ftl`, { isJSON: false });
  }

  async fetchCrossLocaleMessages(): Promise<string[][]> {
    return Object.entries(
      await this.fetch(`/cross-locale-messages.json`)
    ) as string[][];
  }

  fetchRequestedLanguages(): Promise<string[]> {
    return this.fetch(`${API_PATH}/requested_languages`);
  }

  requestLanguage(language: string): Promise<void> {
    return this.fetch(`${API_PATH}/requested_languages`, {
      method: 'POST',
      body: {
        language,
      },
    });
  }

  async fetchLanguageStats(): Promise<LanguageStats> {
    return this.fetch(`${API_PATH}/language_stats`);
  }

  fetchDocument(
    name: 'privacy' | 'terms' | 'challenge-terms'
  ): Promise<string> {
    const locale = name === 'challenge-terms' ? 'en' : this.locale;
    return this.fetch(`/${name}/${locale}.html`, { isJSON: false });
  }

  skipSentence(id: string) {
    return this.fetch(`${API_PATH}/skipped_sentences/` + id, {
      method: 'POST',
    });
  }

  fetchClipsStats(
    locale?: string
  ): Promise<
    {
      date: string;
      total: number;
      valid: number;
    }[]
  > {
    return this.fetch(API_PATH + (locale ? '/' + locale : '') + '/clips/stats');
  }

  fetchClipVoices(
    locale?: string
  ): Promise<
    {
      date: string;
      value: number;
    }[]
  > {
    return this.fetch(
      API_PATH + (locale ? '/' + locale : '') + '/clips/voices'
    );
  }

  fetchContributionActivity(
    from: 'you' | 'everyone',
    locale?: string
  ): Promise<
    {
      date: string;
      value: number;
    }[]
  > {
    return this.fetch(
      API_PATH +
        (locale ? '/' + locale : '') +
        '/contribution_activity?from=' +
        from
    );
  }

  fetchUserClients(): Promise<UserClient[]> {
    return this.fetch(API_PATH + '/user_clients');
  }

  fetchAccount(): Promise<UserClient> {
    return this.fetch(API_PATH + '/user_client');
  }

  saveAccount(data: UserClient): Promise<UserClient> {
    return this.fetch(API_PATH + '/user_client', {
      method: 'PATCH',
      body: data,
    });
  }

  subscribeToNewsletter(email: string): Promise<void> {
    return this.fetch(API_PATH + '/newsletter/' + email, { method: 'POST' });
  }

  saveAvatar(type: 'default' | 'file' | 'gravatar', file?: Blob) {
    return this.fetch(API_PATH + '/user_client/avatar/' + type, {
      method: 'POST',
      isJSON: false,
      ...(file
        ? {
            body: file,
          }
        : {}),
    }).then(body => JSON.parse(body));
  }

  saveAvatarClip(blob: Blob): Promise<void> {
    return this.fetch(API_PATH + '/user_client/avatar_clip', {
      method: 'POST',
      headers: {
        'Content-Type': blob.type,
      },
      body: blob,
    })
      .then(body => body)
      .catch(err => err);
  }

  fetchAvatarClip() {
    return this.fetch(API_PATH + '/user_client/avatar_clip');
  }

  deleteAvatarClip() {
    return this.fetch(API_PATH + '/user_client/delete_avatar_clip');
  }

  fetchLeaderboard(type: 'clip' | 'vote', cursor?: [number, number]) {
    return this.fetch(
      this.getClipPath() +
        (type == 'clip' ? '' : '/votes') +
        '/leaderboard' +
        (cursor ? '?cursor=' + JSON.stringify(cursor) : '')
    );
  }

  createGoal(locale: string, body: CustomGoalParams): Promise<void> {
    return this.fetch([API_PATH, 'user_client', locale, 'goals'].join('/'), {
      method: 'POST',
      body,
    });
  }

  fetchGoals(locale?: string): Promise<AllGoals> {
    return this.fetch(
      API_PATH + '/user_client' + (locale ? '/' + locale : '') + '/goals'
    );
  }

  claimAccount(): Promise<void> {
    return this.fetch(
      API_PATH + '/user_clients/' + this.user.userId + '/claim',
      { method: 'POST' }
    );
  }

  saveHasDownloaded(email: string, dataset: string): Promise<void> {
    return this.fetch(this.getLocalePath() + '/downloaders', {
      method: 'POST',
      body: { email, dataset },
    });
  }

  seenAwards(kind: 'award' | 'notification' = 'award'): Promise<void> {
    return this.fetch(
      API_PATH +
        '/user_client/awards/seen' +
        (kind == 'notification' ? '?notification' : ''),
      { method: 'POST' }
    );
  }

  report(body: any) {
    return this.fetch(API_PATH + '/reports', {
      method: 'POST',
      body,
    });
  }

  // Challenge
  fetchChallengePoints(): Promise<{
    user: number;
    team: number;
  }> {
    if (getChallenge(this.user)) {
      return this.fetch(
        `${API_PATH}/challenge/${this.user.account.enrollment.challenge}/points`
      );
    }
    return null;
  }

  fetchWeeklyProgress(): Promise<WeeklyChallenge> {
    if (getChallenge(this.user)) {
      return this.fetch(
        `${API_PATH}/challenge/${this.user.account.enrollment.challenge}/progress`
      );
    }
    return null;
  }

  fetchTopTeams(
    locale?: string,
    cursor?: [number, number]
  ): Promise<TeamChallenge[]> {
    if (getChallenge(this.user)) {
      return this.fetch(
        `${API_PATH}/challenge/${
          this.user.account.enrollment.challenge
        }/${locale}/teams?cursor=${cursor ? JSON.stringify(cursor) : ''}`
      );
    }
    return null;
  }

  fetchTopContributors(
    locale?: string,
    type?: 'vote' | 'clip',
    cursor?: [number, number]
  ): Promise<Challenge[]> {
    if (getChallenge(this.user)) {
      return this.fetch(
        `${API_PATH}/challenge/${
          this.user.account.enrollment.challenge
        }/${locale}/contributors/${type}?cursor=${
          cursor ? JSON.stringify(cursor) : ''
        }`
      );
    }
    return null;
  }

  fetchTopMembers(
    locale?: string,
    type?: 'vote' | 'clip',
    cursor?: [number, number]
  ): Promise<Challenge[]> {
    if (getChallenge(this.user)) {
      return this.fetch(
        `${API_PATH}/challenge/${
          this.user.account.enrollment.challenge
        }/${locale}/members/${type}?cursor=${
          cursor ? JSON.stringify(cursor) : ''
        }`
      );
    }
    return null;
  }
  // check whether or not is the first invite
  fetchInviteStatus(): Promise<{
    showInviteSendToast: boolean;
    hasEarnedSessionToast: boolean;
    challengeEnded: boolean;
  }> {
    if (getChallenge(this.user)) {
      return this.fetch(
        `${API_PATH}/challenge/${this.user.account.enrollment.challenge}/achievement/invite`
      );
    }
    return null;
  }

  // Tell back-end user get unexpected achievement: invite + contribute in the same session
  // Each user can only get once.
  setInviteContributeAchievement(): Promise<void> {
    if (getChallenge(this.user)) {
      return this.fetch(
        `${API_PATH}/challenge/${this.user.account.enrollment.challenge}/achievement/session`,
        {
          method: 'POST',
        }
      );
    }
    return null;
  }

  getFeatureFlag(feature: string, locale: string): Promise<FeatureType> {
    return this.fetch(`${API_PATH}/feature/${locale}/${feature}`, {
      method: 'GET',
    });
  }
}<|MERGE_RESOLUTION|>--- conflicted
+++ resolved
@@ -112,12 +112,8 @@
 
   uploadClip(
     blob: Blob,
-<<<<<<< HEAD
     sentenceId: string,
     fromDemo?: boolean
-=======
-    sentenceId: string
->>>>>>> 1b00e671
   ): Promise<{
     showFirstContributionToast?: boolean;
     hasEarnedSessionToast?: boolean;
