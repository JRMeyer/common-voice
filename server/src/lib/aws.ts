--- conflicted
+++ resolved
@@ -3,13 +3,8 @@
 
 const awsDefaults = {
   signatureVersion: 'v4',
-<<<<<<< HEAD
-  useDualstack: true,
-};
-=======
   useDualstack: true
 }
->>>>>>> 1b00e671
 
 if (process.env.HTTP_PROXY) {
   // Currently have no TS typings for proxy-agent, so have to use plain require().
