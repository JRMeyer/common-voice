--- conflicted
+++ resolved
@@ -4,21 +4,8 @@
 const awsDefaults = {
   signatureVersion: 'v4',
   useDualstack: true,
-<<<<<<< HEAD
-};
-
-if (process.env.HTTP_PROXY) {
-  // Currently have no TS typings for proxy-agent, so have to use plain require().
-  const proxy = require('proxy-agent');
-
-  config.update({
-    httpOptions: { agent: proxy(process.env.HTTP_PROXY) },
-  });
-}
-=======
   region: 'us-west-2',
 };
->>>>>>> b23aceeb
 
 export namespace AWS {
   let s3 = new S3({ ...awsDefaults, ...getConfig().S3_CONFIG });
