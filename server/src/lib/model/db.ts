--- conflicted
+++ resolved
@@ -234,11 +234,7 @@
             WHERE skipped.sentence_id = sentences.id AND
               skipped.client_id = ?
           )
-<<<<<<< HEAD
-          AND (clips_count = 0 OR has_valid_clip = 0)
-=======
           ${exemptFromSSRL ? '' : 'AND (clips_count = 0 OR has_valid_clip = 0)'}
->>>>>>> 1b00e671
           ORDER BY clips_count ASC
           LIMIT ?
         ) t
@@ -347,13 +343,8 @@
             FROM votes
             WHERE votes.clip_id = clips.id AND client_id = ?
           )
-<<<<<<< HEAD
-        AND sentences.clips_count <= 10
-        AND sentences.has_valid_clip = 0
-=======
         AND sentences.clips_count <= 15
         ${exemptFromSSRL ? '' : 'AND sentences.has_valid_clip = 0'}
->>>>>>> 1b00e671
         ORDER BY sentences.clips_count ASC, clips.created_at ASC
         LIMIT ?
       ) t
