--- conflicted
+++ resolved
@@ -49,7 +49,7 @@
   ): Promise<void> {
     let { age, accent, email, gender } = fields;
     email = this.formatEmail(email);
-    await this.mysql.exec(
+    await this.mysql.query(
       `
         INSERT INTO user_clients (client_id, bucket) VALUES (?, ?)
         ON DUPLICATE KEY UPDATE client_id = client_id
@@ -131,16 +131,11 @@
     this.mysql.endConnection();
   }
 
-<<<<<<< HEAD
   async findSentencesWithFewClips(
     bucket: string,
     count: number
   ): Promise<string[]> {
-    return (await this.mysql.exec(
-=======
-  async findSentencesWithFewClips(count: number): Promise<string[]> {
     return (await this.mysql.query(
->>>>>>> f28a23b0
       `
         SELECT text
         FROM sentences
@@ -205,37 +200,23 @@
     path: string;
     sentence: string;
   }): Promise<DBClip> {
-    try {
-<<<<<<< HEAD
-      await this.mysql.exec(
-        'INSERT INTO user_clients (client_id) VALUES (?) ON DUPLICATE KEY UPDATE client_id = client_id',
-        [client_id]
-      );
-      await this.mysql.exec(
-        `
-          INSERT INTO clips (client_id, original_sentence_id, path, sentence, bucket)
-            (SELECT ?, ?, ?, ?, bucket FROM user_clients WHERE client_id = ? LIMIT 1)
-            ON DUPLICATE KEY UPDATE id = id
-        `,
-        [client_id, original_sentence_id, path, sentence, client_id]
-      );
-      const [[row]] = await this.mysql.exec(
-        'SELECT * FROM clips WHERE id = LAST_INSERT_ID()'
-=======
-      await Promise.all([
-        this.saveUserClient(client_id),
-        this.insertSentence(hash(sentence), sentence),
-      ]);
-      await this.mysql.query(
-        'INSERT INTO clips (client_id, original_sentence_id, path, sentence) VALUES (?, ?, ?, ?) ' +
-          'ON DUPLICATE KEY UPDATE id = id',
-        [client_id, hash(sentence), path, sentence]
->>>>>>> f28a23b0
-      );
-      return row;
-    } catch (e) {
-      console.error('No sentence found with id', original_sentence_id, e);
-    }
+    const sentenceId = hash(sentence);
+    await Promise.all([
+      this.saveUserClient(client_id),
+      this.insertSentence(sentenceId, sentence),
+    ]);
+    await this.mysql.query(
+      `
+        INSERT INTO clips (client_id, original_sentence_id, path, sentence, bucket)
+          (SELECT ?, ?, ?, ?, bucket FROM user_clients WHERE client_id = ? LIMIT 1)
+          ON DUPLICATE KEY UPDATE id = id
+      `,
+      [client_id, sentenceId, path, sentence, client_id]
+    );
+    const [[row]] = await this.mysql.query(
+      'SELECT * FROM clips WHERE id = LAST_INSERT_ID()'
+    );
+    return row;
   }
 
   async getValidatedClipsCount() {
@@ -279,21 +260,6 @@
     ]))[0][0];
   }
 
-<<<<<<< HEAD
-  async getClipBucketCounts() {
-    const [rows] = await this.mysql.exec(
-      'SELECT bucket, COUNT(bucket) AS count FROM clips GROUP BY bucket'
-    );
-    return rows;
-  }
-
-  async getUserClient(client_id: string) {
-    const [[row]] = await this.mysql.exec(
-      'SELECT * FROM user_clients WHERE client_id = ?',
-      [client_id]
-    );
-    return row;
-=======
   async getRequestedLanguages(): Promise<string[]> {
     const [rows] = await this.mysql.query(
       'SELECT language FROM requested_languages'
@@ -327,6 +293,20 @@
       `,
       [client_id]
     );
->>>>>>> f28a23b0
+  }
+
+  async getClipBucketCounts() {
+    const [rows] = await this.mysql.query(
+      'SELECT bucket, COUNT(bucket) AS count FROM clips GROUP BY bucket'
+    );
+    return rows;
+  }
+
+  async getUserClient(client_id: string) {
+    const [[row]] = await this.mysql.query(
+      'SELECT * FROM user_clients WHERE client_id = ?',
+      [client_id]
+    );
+    return row;
   }
 }