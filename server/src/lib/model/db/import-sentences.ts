import * as fs from 'fs';
import * as path from 'path';
import promisify from '../../../promisify';
import { hash } from '../../clip';
import {
  calculateCompensatorySplit,
  randomBucketFromDistribution,
  rowsToDistribution,
} from '../split';

const CWD = process.cwd();
const SENTENCE_FOLDER = path.resolve(CWD, 'server/data/');

const CHUNK_SIZE = 50;

function getFileExt(path: string): string {
  const i = path.lastIndexOf('.');
  if (i === -1) {
    return '';
  }
  return path.substr(i - path.length);
}

function print(...args: any[]) {
  args.unshift('IMPORT --');
  console.log.apply(console, args);
}

/**
 * This is a job queue that will only process CHUNK_SIZE jobs concurrently.
 */
async function processInChunks(
  list: any[],
  context: any,
  method: Function
): Promise<any> {
  // Trap function for ignoring inividual task errors.
  let trap = (err: any) => {
    console.error('chunked job fail', err.code);
  };

  let resultList: string[] = [];
  let i = 0;

  // Run chunk of tasks until we have processed everything.
  while (i < list.length) {
    // Calculate the size of current chunk.
    // If we are at the last chunk, calculate how many tasks are left.
    let size = i + CHUNK_SIZE > list.length ? list.length - i : CHUNK_SIZE;
    const slice = new Array(size);

    // Store tasks promises in chunk sized array to process concurrently.
    for (let j = 0; j < size; j++) {
      let params = list[i + j];
      // Trap and essentially ignore any read errors.
      slice[j] = promisify(context, method, params).catch(trap);
    }

    // We already trap errors, so simply await for all tasks to finish.
    let results = await Promise.all(slice);
    resultList = resultList.concat(results);
    i += size;
  }

  return resultList;
}

async function getFilesInFolder(path: string): Promise<string[]> {
  const fileNames = await promisify(fs, fs.readdir, path);
  return fileNames.map((name: string) => {
    return path + '/' + name;
  });
}

/**
 * Get all the contents from a list of files.
 */
async function getAllFileContents(fileList: string[]): Promise<any> {
  const withEncoding = fileList.map((fileName: string) => {
    return [fileName, 'utf8'];
  });
  return await processInChunks(withEncoding, fs, fs.readFile);
}

const loadSentences = async (path: string): Promise<string[]> => {
  let allSentences: string[] = [];
  // Get all text files in the sentences folder.
  const filePaths = (await getFilesInFolder(path)).filter(
    (name: string) => getFileExt(name) === '.txt'
  );

  const fileContents = await getAllFileContents(filePaths);

  for (let i = 0; i < fileContents.length; i++) {
    const content = fileContents[i];
    if (!content) {
      console.error('missing file content', filePaths[i]);
      continue;
    }

    const sentences = content.split('\n');
    if (sentences.length < 1) {
      console.error('empty file content', filePaths[i]);
      continue;
    }

    allSentences = allSentences.concat(sentences.filter((s: string) => !!s));
  }

  return allSentences;
};

export async function importSentences(pool: any) {
  await pool.query(
    'DELETE FROM sentences WHERE id NOT IN (SELECT original_sentence_id FROM clips)'
  );

  await pool.query('UPDATE sentences SET is_used = FALSE');

  const [rows] = await pool.query(
    'SELECT bucket, COUNT(bucket) AS count FROM sentences GROUP BY bucket'
  );
  const distribution = rowsToDistribution(rows);

  for (const sentence of await loadSentences(SENTENCE_FOLDER)) {
<<<<<<< HEAD
    const encodedSentence = utf8.encode(sentence).trim();
    const id = hash(encodedSentence);

    const [[sentenceExists]] = await pool.query(
      'SELECT 1 FROM sentences WHERE id = ?',
      [id]
    );

    if (sentenceExists) {
      await pool.query('UPDATE sentences SET is_used = TRUE WHERE id = ?', [
        id,
      ]);
    } else {
      const bucket = randomBucketFromDistribution(distribution);
      distribution[bucket]++;
      await pool.query(
        'INSERT INTO sentences (id, text, is_used, bucket) VALUES (?, ?, TRUE, ?)',
        [id, encodedSentence, bucket]
      );
    }
  }

  for (const sentence of await loadSentences(UNUSED_FOLDER)) {
    const encodedSentence = utf8.encode(sentence).trim();
    await pool.query(
      `
        INSERT INTO sentences (id, text, is_used) VALUES (?, ?, FALSE)
        ON DUPLICATE KEY UPDATE is_used = FALSE
      `,
      [hash(encodedSentence), encodedSentence]
=======
    await pool.query(
      'INSERT INTO sentences (id, text, is_used) VALUES (?, ?, TRUE) ON DUPLICATE KEY UPDATE is_used = TRUE',
      [hash(sentence), sentence]
>>>>>>> f28a23b0
    );
  }

  const [[{ count }]] = (await pool.query(
    'SELECT COUNT(*) AS count FROM sentences'
  )) as any;

  print(count, 'sentences');
}<|MERGE_RESOLUTION|>--- conflicted
+++ resolved
@@ -123,9 +123,7 @@
   const distribution = rowsToDistribution(rows);
 
   for (const sentence of await loadSentences(SENTENCE_FOLDER)) {
-<<<<<<< HEAD
-    const encodedSentence = utf8.encode(sentence).trim();
-    const id = hash(encodedSentence);
+    const id = hash(sentence);
 
     const [[sentenceExists]] = await pool.query(
       'SELECT 1 FROM sentences WHERE id = ?',
@@ -141,25 +139,9 @@
       distribution[bucket]++;
       await pool.query(
         'INSERT INTO sentences (id, text, is_used, bucket) VALUES (?, ?, TRUE, ?)',
-        [id, encodedSentence, bucket]
+        [id, sentence, bucket]
       );
     }
-  }
-
-  for (const sentence of await loadSentences(UNUSED_FOLDER)) {
-    const encodedSentence = utf8.encode(sentence).trim();
-    await pool.query(
-      `
-        INSERT INTO sentences (id, text, is_used) VALUES (?, ?, FALSE)
-        ON DUPLICATE KEY UPDATE is_used = FALSE
-      `,
-      [hash(encodedSentence), encodedSentence]
-=======
-    await pool.query(
-      'INSERT INTO sentences (id, text, is_used) VALUES (?, ?, TRUE) ON DUPLICATE KEY UPDATE is_used = TRUE',
-      [hash(sentence), sentence]
->>>>>>> f28a23b0
-    );
   }
 
   const [[{ count }]] = (await pool.query(
