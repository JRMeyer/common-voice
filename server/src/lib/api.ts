--- conflicted
+++ resolved
@@ -21,11 +21,7 @@
 import Challenge from './challenge';
 import { FeatureType, features } from 'common';
 import { TaxonomyToken, taxonomies } from 'common';
-<<<<<<< HEAD
-import Takeout from './takeout';
-=======
 import { getLocaleId } from './model/db';
->>>>>>> 96c345c8
 
 const Transcoder = require('stream-transcoder');
 
