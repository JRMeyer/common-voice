La parole est à Madame Lise Magnier, pour soutenir l’amendement numéro cent soixante-six.
Cependant l’impact de votre proposition mériterait d’être mesuré au travers de simulations.
L’idée sous-jacente à cet amendement est très pertinente et nous l’avons considérée avec attention.
Je commencerai par un point de situation.
Toutefois on ne sait pas établir précisément le montant des charges.
C’est d’ailleurs une idée défendue par le député Pupponi dans l’un de ses rapports.
La parole est à Monsieur Thibault Bazin.
Je trouve dommageable de reporter son adoption alors que nous en partageons le principe.
La parole est à Monsieur François Pupponi.
Quelle est la logique ?
J’aimerais que vous m’expliquiez.
Il y a là une forme d’inégalité.
La parole est à Monsieur le secrétaire d’État.
Encore une fois, je partage la philosophie de cet amendement.
Ce sera un moyen de traiter la question que vous évoquez.
Je demande la parole.
On ne répond pas au Gouvernement.
Vous aurez beaucoup d’autres occasions de vous exprimer.
Alors je demande une suspension de séance.
La séance est suspendue.
La séance est reprise.
La parole est à Monsieur François Pupponi, pour soutenir l’amendement numéro six cent soixante-quatorze.
J’en viens à l’amendement numéro six cent soixante-quatorze.
La baisse des APL et celle des loyers ne peuvent pas être concomitantes.
Je vous répondrai néanmoins sur quatre points, monsieur Pupponi.
Mon sentiment est donc que cela prendra un peu de temps.
Sur le fond de votre amendement, je souhaite entendre le Gouvernement.
Votre amendement est donc satisfait par la rédaction de l’article cinquante-deux.
Je n’ai pas la même lecture de l’article cinquante-deux.
Je redonne la parole à Monsieur le secrétaire d’État.
La parole est à Monsieur le secrétaire d’État, pour soutenir cet amendement.
Je reprendrai simplement la parole pour répondre aux interrogations des différents groupes.
Par rapport à la rédaction initiale, cet amendement introduit des modifications importantes.
C’est un vrai problème.
Vous avez annoncé la mutualisation dès deux mille dix-huit.
La parole est à Madame Marie-Christine Dalloz.
Le Gouvernement l’a compris.
Sauf que, à ce jour, on ne connaît pas les mécanismes de cette péréquation.
Cette réalité-là, vous en avez nécessairement conscience.
Et cela pose des difficultés sur l’ensemble de nos territoires.
C’est le signe de votre impréparation.
Je vous demande de conclure, madame Dalloz.
La parole est à Monsieur Éric Coquerel.
C’est un peu l’heure de vérité.
Mais ce que vous faites ne sera pas indolore.
Cela ne tient pas la route.
Prenez l’argent là où il est.
Merci de conclure, cher collègue.
Je termine.
Très bien.
C’est clair.
Cet amendement était inévitable.
En effet.
Monsieur le secrétaire d’État, pour moi, les comptes n’y sont pas.
Tout cela fait deux virgule deux milliards.
En substitution.
La parole est à Monsieur Stéphane Peu.
Je le dis pour ceux d’entre vous qui n’auraient pas eu cette information.
C’est ce qu’on a dit hier soir.
Cet amendement ne va donc aucunement faciliter ou accélérer les négociations.
Ma deuxième remarque, c’est que tout cela revient au même.
Veuillez conclure, monsieur Peu.
Je vais conclure, monsieur le président.
Bravo !
La parole est à Monsieur Rémy Rebeyrotte.
Et fais en sorte de les accompagner.
Or, près de dix ans se sont écoulés, et rien ne s’est passé.
C’est faux.
Regardez le nombre de logements construits.
Au bout du compte, la réponse n’a pas été à la hauteur des enjeux.
L’USH le reconnaît d’ailleurs lorsqu’elle déclare qu’il va falloir se mettre en mouvement.
C’est vrai.
Le scrutin est annoncé dans l’enceinte de l’Assemblée nationale.
La parole est à Monsieur Patrick Mignola.
Or, je le rappelle, il est bel et bien urgent d’agir.
Je vous prie de conclure, monsieur Mignola.
Je vous demande de conclure, monsieur Mignola.
La parole est à Monsieur Adrien Quatennens.
Ben voyons !
Il a raison.
Eh oui !
Et vous avez de multiples autres possibilités.
Nous sommes tous d’accord.
La parole est à Madame Amélie de Montchalin.
Justement, vous les pénalisez.
Mais ce système s’est stratifié depuis quarante ans.
On refait le rapport.
Applaudissements sur les bancs du groupe REM.
Nous savons donc que ce système ne sera pas pérenne.
Nous convenons donc tous qu’il faut faire quelque chose.
Cela fait donc plus de quatre mois et demi que nous discutons avec eux.
Ce n’est pas vrai.
Nous nous accordons tous à dire que dix-huit milliards d’APL, ce n’est pas tenable.
Vous n’êtes pas sérieux.
Alors, que faire ?
Nous avons des convictions.
Si l’on touche aux allocations, ils seront forcément affectés dans leurs conditions de vie.
Chaque année, huit mille nouvelles personnes bénéficient d’un logement social.
Demandez à des experts comme Monsieur Peu si ces prêts ne sont pas utiles.
C’est pour cela que les bailleurs sociaux nous demandent de réfléchir à ce sujet.
Cela nous laisserait le temps de trouver une solution.
On ne réglerait qu’un problème budgétaire en apportant une solution pour réduire le déficit.
Mais j’entends votre point de vue et nous pourrons en reparler dans le détail.
Je ne raisonne pas sous l’angle des APL mais sous celui des loyers.
Si les loyers diminuent, les APL diminuent de facto.
Notre seul objectif est d’améliorer la situation pour que les loyers diminuent.
Ce ne sera pas une diminution des loyers pour les locataires.
Vous avez également évoqué le sujet du FNAP, qui me tient particulièrement à cœur.
Deuxièmement, il a été beaucoup question d’accession sociale.
Les outils existants ne permettent pas de discerner.
Objectivement, c’est un travail de longue haleine.
Vous avez raison, le sens de l’histoire, c’est de territorialiser la politique du logement.
Il doit donc être revu au cours du premier semestre de deux mille dix-huit.
Je suis totalement d’accord avec vous, il faudra aller plus loin, à terme.
Enfin, la mutualisation se fait aujourd’hui à deux titres.
Cela me fait plaisir de l’entendre.
Aujourd’hui, les offices et les sociétés se trouvent dans des situations très différentes.
Cette mutualisation fera donc l’objet d’une prochaine discussion au cours de la navette.
La parole est à Monsieur François Pupponi, pour soutenir l’amendement numéro trois cent cinquante-sept.
Ce surloyer sera donc très vite appliqué dans un certain nombre de territoires.
Or tout le monde sait que c’est une machine à casser la mixité sociale.
La présence de locataires disposant d’un certain revenu favorise la mixité dans les quartiers.
N’aggravez pas une situation qui est déjà compliquée dans des quartiers extrêmement ghettoïsés.
La parole est à Monsieur Stéphane Peu, pour soutenir l’amendement numéro trois cent quatre-vingt-quinze.
La parole est à Monsieur François Jolivet, pour soutenir l’amendement numéro six cent soixante-treize.
L’appliquer au premier euro peut être une bonne solution dans certains cas.
Je comprends toutefois les arguments des uns et des autres.
Monsieur Jolivet, vous avez déposé votre amendement à titre personnel.
J’invite toutefois la représentation nationale à les adopter.
La parole est à Monsieur François Pupponi, pour soutenir l’amendement numéro trois cent cinquante-huit.
Nous souhaitons toutefois, monsieur le secrétaire d’État, en avoir la confirmation en séance publique.
Si vous nous le confirmez, monsieur le secrétaire d’État, je retirerai évidemment mon amendement.
La parole est à Monsieur Stéphane Peu, pour soutenir l’amendement numéro trois cent quatre-vingt-seize.
Dans ces conditions, je retire mon amendement.
Faites-vous de même, monsieur Peu ?
Oui, monsieur le président.
La parole est à Monsieur Guy Bricout, pour soutenir l’amendement numéro cent soixante-douze.
Nous ne sommes donc pas capables aujourd’hui de finaliser les modalités de cette péréquation.
Nous le ferons dans le cadre de la navette.
<<<<<<< HEAD
Monsieur Bricout, retirez-vous l’amendement?
=======
Monsieur Bricout, retirez-vous l’amendement ?
>>>>>>> 95f5c77c
La parole est à Monsieur Thibault Bazin, pour soutenir l’amendement numéro soixante-dix.
Tous les groupes de la majorité ont proposé le même amendement.
Il est dommage que Monsieur Ferrand soit parti.
La parole est à Madame Christelle Dubos, pour soutenir l’amendement numéro trois cent quatre-vingt-dix-sept.
Il est retiré et le groupe votera contre les autres amendements identiques.
La parole est à Monsieur Patrick Mignola, pour soutenir l’amendement numéro quatre cent quatorze.
C’est dans cet esprit que nous proposions cet amendement.
La parole est à Madame Lise Magnier, pour soutenir l’amendement numéro cinq cent trente-huit.
Nous avons eu un long débat hier sur le sujet.
Vous ne souhaitez pas maintenir l’APL accession en première lecture, monsieur le secrétaire d’État.
Je tiens toutefois à souligner l’attachement de la majorité au maintien de l’APL accession.
Nous avions déposé des amendements en ce sens.
Tel est le sens du travail qui commence pour le Gouvernement.
L’avis de la commission est défavorable.
La parole est à Monsieur Marc Fesneau, pour soutenir l’amendement numéro quatre cent treize.
Par cohérence, je retire cet amendement.
Je suis saisi de plusieurs amendements portant article additionnel après l’article cinquante-deux.
Si c’était possible, j’aimerais sous-amender l’amendement du Gouvernement.
Parlons-en et travaillons ensemble sur ce sujet
La parole est à Madame Christelle Dubos, pour soutenir l’amendement numéro trois cent quatre-vingt-dix-neuf.
La parole est à Monsieur François Pupponi, pour les soutenir.
Ces trois amendements sont défendus.
Cette question est tout à fait légitime.
Je vous ai expliqué hier, avec Jacques Mézard, quelle était l’approche du Gouvernement.
Certes, il existe d’autres pistes de réforme.
Monsieur Pupponi et d’autres députés proposent par exemple d’introduire un taux d’effort.
Une telle mesure se traduit donc par une perte sèche pour l’ensemble des allocataires.
L’avis du Gouvernement est défavorable.
Nous sommes en désaccord, monsieur le secrétaire d’État.
Ce sont deux choses différentes.
Voilà ce qui nous différencie.
Vous dites que vous ne voulez pas affecter le pouvoir d’achat des locataires.
Certains allocataires sont donc parfois pénalisés.
La mesure s’appliquera en deux mille dix-huit.
Tout à fait.
Nos approches sont différentes.
Intellectuellement, je comprends la réforme que vous proposez.
Toute réforme fait des perdants.
La question qui nous occupe est de savoir comment inverser cette tendance.
J’y souscris toutefois pleinement, pour trois raisons.
La troisième raison est que cette proposition figure dans mon rapport spécial.
Je me réjouis donc que le Gouvernement s’en saisisse.
Les loyers, même HLM, ont ainsi augmenté, devenant de ce fait plus consommateurs d’APL.
Vous connaissez tous cette histoire.
J’espère que ce gouvernement l’aura.
Toujours est-il qu’il faut faire ce calcul.
Je souhaite apporter quelques éléments de réponse et me permettre de corriger légèrement l’amendement.
Monsieur Peu, j’entends votre argument.
Au bout du compte, cependant, le montant du FNAP restera au même niveau.
Tel était mon objectif et c’est ce qui est présenté dans le budget.
En aucun cas ce que nous proposons ne remet en cause la solidarité nationale.
Je soutiens donc mon amendement avec d’autant plus de vigueur.
Je propose cependant de lui apporter un correctif.
La parole est à Monsieur Thibault Bazin, pour un rappel au règlement.
Cette modification ne contribue pas à la clarté de nos débats.
L’ajout proposé tend donc à réparer cette omission.
Merci pour cette précision.
Je pense que cet amendement va dans le bon sens.
La parole est à Monsieur Alain Ramadier, pour soutenir l’amendement numéro cent vingt-huit.
La parole est à Monsieur François Pupponi, pour soutenir l’amendement numéro trois cent soixante-trois.
Il est fondamental de rajouter ces quatre milliards d’euros.
Aujourd’hui, il y a une inquiétude.
La parole est à Monsieur Stéphane Peu, pour soutenir l’amendement numéro trois cent soixante-seize.
Le Gouvernement est donc favorable aux différents amendements présentés en ce sens.
J’insisterai sur un point.
Aujourd’hui, sur les quatre milliards supplémentaires, l’État n’en amène qu’un de manière directe.
La parole est à Monsieur François Pupponi, pour soutenir l’amendement numéro trois cent soixante.
Ceux-ci seraient taxés, le produit de la taxe alimentant le FNAP.
Je trouve la proposition de François Pupponi intéressante.
Nous n’avons pas besoin d’évaluer.
Nous en reparlerons dans les prochains jours.
La parole est à Monsieur François Pupponi, pour soutenir l’amendement numéro trois cent soixante-quatre.
La parole est à Monsieur Stéphane Peu, pour soutenir l’amendement numéro trois cent soixante-dix-sept.
Je partage complètement les propos de Madame Le Meur.
Pas seulement dans ces quartiers, dans les campagnes aussi.
Il faut vraiment s’y attaquer, même si cette mesure n’y suffira sans doute pas.
Je voudrais souligner que l’on gagne en efficacité.
Ensuite, on parle d’emplois francs.
Je connais les zones franches pour en avoir une à La Courneuve.
C’est d’autant plus scandaleux que plus la personne est diplômée, plus cette discrimination augmente.
Tel est l’objectif du Gouvernement.
Dans une belle unanimité parce que ce sujet, comme vous le dites, est essentiel.
C’est effectivement de discrimination qu’il s’agit, mais aussi d’inégalités.
La parole est à Madame Annaïg Le Meur, rapporteure pour avis.
Je remercie tout d’abord les personnes qui m’ont accompagnée pendant la rédaction de rapport.
Il y a eu de belles rencontres.
C’est du caporalisme !
Nous comprenons la même chose.
Quid de votre amendement, monsieur Pupponi ?
Moi aussi, je m’y perds un peu.
C’est une vraie question juridique et réglementaire.
Sur le fond, nous sommes tous d’accord pour adopter une telle mesure.
La rapporteure pour avis ne peut pas retirer le sien.
Cela a été toléré dans le passé.
Il n’y a pas d’histoire qui tienne.
Est-ce réglementaire ?
C’est en tout cas jupitérien.
Sourires.
Ça suffit, on vous a compris.
Mes chers collègues, je vous propose de suspendre la séance quelques minutes.
Voici une clarification sur ce qu’un rapporteur peut faire ou non.
Il peut donc tout à fait décider de retirer un amendement.
À ce propos, je suis heureux, madame la ministre, que vous les ayez reçus.
Je préfère donc retirer l’amendement numéro deux cent quatre-vingt-douze à son profit.
Bien sûr !
Nous ne sommes qu’au début du processus.
Chacun pourra y trouver son compte, y compris en termes d’affichage.
La parole est à Monsieur Mohamed Laqhila, rapporteur spécial.
Pour ce qui me concerne, je leur suis favorable.
À défaut, il demandera à l’Assemblée de les rejeter.
Nous avançons donc, et nous irons jusqu’au bout.
La parole est à Monsieur Sacha Houlié.
C’est pourquoi, chers collègues, je vous invite à les rejeter.
Rassurez-vous, chers collègues, nous ne sommes pas en train de revenir sur notre engagement.
Un problème d’affichage politique se pose.
Symboliquement, nous avions intérêt à choisir la première option.
C’est d’ailleurs pour cela que la commission des affaires économiques s’était saisie du sujet.
La parole est à Monsieur François Pupponi, pour soutenir l’amendement numéro trois cent soixante-sept.
La parole est à Madame Elsa Faucillon, pour soutenir l’amendement numéro trois cent quatre-vingt.
Tel est le sens des propositions faites à Grigny.
<<<<<<< HEAD
Quel est l’avis du Gouvernement?
=======
Avis défavorable.
>>>>>>> 95f5c77c
La difficulté vient de ce que la Constitution impose aujourd’hui de généraliser toute expérimentation.
L’éducation et la sécurité en sont deux exemples.
Les acteurs de la politique de la ville attendent donc un message.
Ces amendements d’appel ont ainsi pour objectif d’instaurer le dialogue.
Entendez ce qui s’est passé à Grigny, monsieur le secrétaire d’État.
Exactement.
Nous devions en parler.
Aujourd’hui, Jacques Mézard est absent de cet hémicycle parce qu’il est à Grigny.
Je pensais qu’il était fatigué.
J’attends donc l’appel de Grigny.
Oui, vous l’entendez, mais vous ne faites rien.
Certains élus locaux et associations de ces quartiers sont aujourd’hui épuisés.
Le rôle de l’État est de les accompagner le plus possible.
La parole est à Monsieur Adrien Quatennens, pour soutenir l’amendement numéro trois cent vingt-neuf.
Elle a enfin recommandé à la France de faire davantage d’efforts sur ce plan.
Pour ces raisons, mon avis est défavorable.
Aujourd’hui, dans ce domaine, nous avons tout ce qu’il faut pour agir.
Tout, peut-être pas.
Ce n’est pas un énième rapport qui va nous indiquer ce qu’il faut faire.
La réalité, la voilà.
Un comité interministériel du handicap s’est tenu il y a quelques semaines.
La parole est à Monsieur Xavier Breton.
La mobilisation de tous et l’organisation d’un débat dans l’hémicycle ont leur importance.
Voilà pourquoi, à titre personnel, je voterai cet amendement.
La parole est à Madame Mathilde Panot.
Voilà pourquoi nous demandons ce rapport.
Il faut arrêter la caricature deux minutes.
Nous, nous les avons beaucoup vus, et nous avons travaillé avec eux.
Voilà le résultat du travail que nous avons mené avec les associations.
Alors, s’il vous plaît, pas de caricature à ce sujet.
Le problème existe.
Je ne sais pas comment vous le dire autrement.
Avis défavorable, même si, quant au fond, je partage votre point de vue.
Comme souvent, La parole est à Monsieur Stéphane Peu.
J’en citerai un seul exemple, parmi bien d’autres.
La parole est à Monsieur Alexis Corbière, pour soutenir l’amendement numéro trois cent trente-cinq.
Le spécialiste des zones rurales.
Le ministre a installé un groupe de travail sur le sujet.
Il ne nous paraît pas légitime d’ajouter des indicateurs aux outils existants.
Avis défavorable à titre personnel, cet amendement n’ayant pas été présenté en commission.
Même avis.
La difficulté est que cette définition était certainement trop restreinte.
Nous avons donc engagé une réflexion sur ce point.
Le CGET est en train de dresser des cartes de l’accessibilité.
Il devra rendre publics ses travaux et leurs résultats.
C’est cela qui est insupportable.
Ce n’est pas admissible.
La parole est à Monsieur François Pupponi, pour soutenir l’amendement numéro trois cent soixante-cinq.
Soyons plus transparents.
La parole est à Monsieur Stéphane Peu, pour soutenir l’amendement numéro trois cent soixante-dix-huit.
La commission n’a pas examiné ces amendements mais, à titre personnel, j’y suis défavorable.
La parole est à Monsieur Ugo Bernalicis.
Voilà, pour le coup, un bien mauvais signal.
Vous dites que le budget est en hausse.
La parole est à Monsieur François Pupponi, pour soutenir l’amendement numéro trois cent soixante-six.
Il est défendu.
La parole est à Monsieur Stéphane Peu, pour soutenir l’amendement numéro trois cent soixante-dix-neuf.
Il a été refusé.
C’est également une demande des acteurs de l’appel de Grigny.
À défaut de créer la plateforme, il serait intéressant d’en étudier la faisabilité.
Créer une nouvelle agence ajouterait de la complexité à la complexité.
Nous avons terminé l’examen de la mission, Cohésion des territoires.
La parole est à Monsieur le ministre d’État, ministre de l’intérieur.
Cette évolution à la hausse est très importante.
Ce qui, hier, était exceptionnel deviendra donc la norme dans les prochaines années.
Enfin, nous avons également décidé de faire un effort exceptionnel en matière d’immobilier.
C’est une préoccupation très forte des policiers et des gendarmes, et ils ont raison.
C’est pourquoi, mes chers collègues, nous vous appelons à voter ce budget.
Le personnel supplémentaire devra en outre être pleinement employé sur des missions opérationnelles.
Il en sera de même pour la mutualisation entre les services.
Le rattrapage doit aussi s’accélérer pour l’immobilier.
La quatrième priorité est la mutualisation européenne.
Les sapeurs-pompiers volontaires font pleinement partie de notre arsenal de sécurité civile.
C’est un acte particulièrement odieux qui les a frappés.
J’en viens au budget de la mission Sécurités pour deux mille dix-huit.
La gendarmerie en particulier a démontré sa capacité à monter en puissance très rapidement.
Par nature, les opérations conduites n’étaient pas prévues dans le budget deux mille dix-sept.
Je voudrais dire quelques mots de deux territoires.
C’est un formidable instrument d’engagement et de valorisation, notamment de nos jeunes.
Elle est apparue en deux mille seize, et découle d’un arbitrage interministériel.
Monsieur le ministre d’État, nous devons soutenir les personnels des SDIS et nos sapeurs-pompiers.
Dès aujourd’hui se pose donc la question de leur renouvellement et de leur modernisation.
Je profite de ce débat budgétaire pour poser plusieurs autres questions.
Pour conclure, monsieur le ministre d’État, j’aborderai une dernière question.
Désormais, ils ne devront plus être une variable d’ajustement budgétaire.
J’en viens aux coopérations et aux mutualisations entre la police et la gendarmerie nationales.
Elles se poursuivent, dans un souci de maîtrise des dépenses et d’efficacité.
Les policiers municipaux étaient près de vingt-deux mille en deux mille seize.
Leurs missions et leurs pouvoirs ont été récemment renforcés.
La séance est levée.
La séance est ouverte.
Ce matin, l’Assemblée a commencé d’entendre les orateurs inscrits dans la discussion générale.
La parole est à Monsieur Denys Robiliard.
Ensuite, quand on veut restaurer un dispositif, peut-être faut-il se pencher sur ses résultats.
Depuis votre arrivée, c’est déjà quatre-cents-mille de plus.
Monsieur Borloo nous taxait tout à l’heure d’erreur idéologique.
Je m’en explique.
Cela, vous le savez depuis janvier deux mille neuf.
C’est un rapport du Gouvernement.
Malgré cela, vous continuez.
Pourtant, ce rapport va être confirmé par tous ceux qui vont se succéder.
D’abord, celui du Conseil des prélèvements obligatoires.
Or nous savons, vous comme moi, la différence entre la moyenne et la médiane.
On reste dans la redistribution négative.
Heureusement, vous êtes là.
Vous persistez dans ce cynisme avec cette proposition.
Plus le revenu monte, moins ça baisse.
Vous économisez mal.
Vive la hausse de la TVA !
Les emplois d’avenir, c’est ça.
Les vrais chiffres seront connus ce soir.
Leurs bénéficiaires sont sortis de l’école sans formation valable sur le marché de l’emploi.
Quelques-uns seulement bénéficient du RSA.
Ce soir, il y aura des bons chiffres.
Cette politique semble commencer à porter ses fruits.
C’est visible depuis cinq mois maintenant sur le chiffre du chômage des jeunes.
Elle pèsera nécessairement sur les chiffres du chômage dans leur globalité.
Je souhaite que vous ayez raison.
Votre proposition de loi est une pure opération de communication.
Elle est à désespérer de l’opposition.
N’importe quoi !
Ne riez pas, monsieur, ils ne méritent pas les quolibets.
L’industrie française connaît de grandes difficultés, de même que ma région.
Je confirme.
Il n’y tient pas le même discours.
Je n’en doute pas, monsieur le rapporteur, vous qui pouvez en témoigner.
C’est en effet, pour être tout à fait honnête, une vraie question.
On attend la réponse.
J’ai visité hier après-midi une usine de plastique dans l’Ain.
À Oyonnax.
Exactement, chez notre collègue Damien Abad.
Vous parliez tout à l’heure de preuves et de rapports.
Voici les explications.
L’espoir que vous avez porté est démenti.
Aux dîners avec les ouvriers de France.
Gardez vos insultes pour vous.
Il s’enfonce, le camarade.
Il faut savoir distinguer très concrètement l’idéologie du pragmatisme.
Je ne suis pas votre camarade mais, éventuellement, votre compagnon, cher ami.
Son collègue Laurent Grandguillaume, votre camarade, cher monsieur Sebaoun, a partagé ce constat-là.
Qui a le plus bénéficié de cette somme ?
Les ménages les plus modestes.
Parce que lorsque l’on paie des impôts, on est aisé.
Descendons aux trente-deux heures.
C’est sûr !
Ce sera déjà moins bien.
Depuis que Monsieur Hollande est aux responsabilités, tous les indicateurs sont au rouge.
Monsieur le ministre, écoutez les chefs d’entreprise, écoutez les artisans, écoutez les salariés.
Venez dans l’Yonne, à Auxerre ou en Puisaye, et je vous en présenterai.
Ils n’en peuvent plus.
Oui, monsieur le ministre, il y a urgence à changer de politique.
Vous avez commis une triple faute, à la fois sociale, économique, et morale.
Hélas, c’était, tristement, un mensonge.
La vérité, c’est que cette mesure funeste n’a pas créé d’emplois.
C’est une évidence.
Vous enfilez des perles.
Il n’a pas corrigé grand-chose.
C’est une aberration économique, qui coûte plus qu’elle ne rapporte.
Nous avons seulement voulu soutenir nos entreprises.
Pas tous.
Tous, sauf un.
Sauf trois dont le porte-parole du groupe.
Nous finançons également l’activité partielle.
C’est pourquoi nous voterons contre cette proposition de loi.
C’est implacable.
La parole est à Madame Annie Le Houerou.
Personne n’a oublié la chimère.
Travailler plus pour gagner plus.
Or c’est la première de nos préoccupations, et notamment l’emploi des jeunes.
Ainsi, chaque salarié avait systématiquement quatre à cinq heures supplémentaires chaque semaine.
Les salariés s’en satisfaisaient, car elles constituaient un complément de revenu défiscalisé.
J’ai dit qu’elles les payaient en partie, ne caricaturez pas mes propos.
C’est beaucoup mieux.
Cela ne se décrète pas, l’emploi.
Je rappelle à ce propos le succès des emplois d’avenir.
Je souhaite que nous exprimions notre rejet de cette mesure inefficace.
C’est bien par l’emploi que les Français pourront retrouver un pouvoir d’achat plus important.
La parole est à Monsieur Arnaud Richard, rapporteur de la commission des affaires sociales.
Peut-être nous sommes-nous trompés sur la loi TEPA, peut-être n’était-elle pas parfaite.
Un marqueur existe manifestement, vu la difficulté que nous avons pour nous entendre.
Nous n’avons donc de leçon à recevoir de personne, monsieur le ministre.
Ces deux options étaient en débat.
Vous ne semblez pas très serein.
J’aimerais conclure avec deux ou trois commentaires.
La parole est à Monsieur Jean-Louis Borloo.
Le propre de la démocratie, c’est de pouvoir se parler.
Vous avez dit cela pendant dix ans.
La parole est à Monsieur Lionel Tardy.
Sans surprise, je suis très favorable à cette proposition de loi de l’UDI.
À lui donner.
Cela devrait balayer les réserves de la majorité et l’inciter à voter ce texte.
Je remarque que le groupe UDI persiste, et signe.
Pas du tout, elles ne peuvent pas embaucher.
C’est absurde !
On déplace l’équilibre.
Nous ne partons pas de n’importe quelle situation.
Comme l’Europe, notre pays connaît depuis six ans une croissance nulle.
Si.
Et c’est bien ce qui vous gêne.
Le deuxième objectif était économique.
Monsieur Muet, nous avons débattu de cette question pendant des heures.
Une petite minorité de la gauche commence à ouvrir les yeux.
C’est un rêve.
En situation de chômage élevé, certains secteurs connaissent une pénurie de main d’œuvre.
En effet, quatre cent mille emplois ne sont pas pourvus.
Je pourrais vous donner des exemples dans ma propre circonscription.
Ainsi, le deuxième objectif économique de la mesure était de permettre une meilleure gestion.
Mais vous ne pouvez pas nier ces deux objectifs.
Si, nous pouvons les nier.
Le premier objectif a d’ailleurs été atteint.
Vous avez favorisé la montée du Front national.
Vous avez amputé le pouvoir d’achat des travailleurs pauvres ou modestes.
Souvenez-vous, monsieur Muet, même si vous étiez un peu jeune, à l’époque.
Enfin, monsieur Hamon, vous nous posez la question du financement.
Nous pouvons vous faire la même réponse, mes chers collègues.
Ce n’est pas moi qui le dis, mais la Cour des comptes.
Nous sommes donc un peu perplexes quant à votre politique économique.
La parole est à Monsieur Jean-Marc Germain.
Faites donc quelques heures supplémentaires.
Je m’adresse à Monsieur Borloo, même s’il est en train de quitter l’hémicycle.
Non, je suis là.
Ce système est absurde.
Tous les employeurs le savent, les heures supplémentaires, cela se donne.
C’est L’Assommoir.
La parole est à Monsieur le rapporteur.
Cela fait cinq milliards.
Je ne vous reconnais pas, monsieur Hamon.
Bercy, ça change un homme.
Merci, monsieur le rapporteur.
Encore quelques mots, madame la présidente.
Vous avez la parole, mais pas pour huit heures.
Un dernier point, madame la présidente.
Ils ont fait exactement le contraire de vous, et cela a fonctionné.
La parole est à Monsieur Francis Vercamer.
Après les propos de Jean-Marc Germain, qui démontrent une connaissance fine de l’entreprise.
Rendez-nous Jospin.
Nous, nous considérons que le travail crée la croissance.
Si vous supprimez le travail, vous supprimez la croissance, et donc l’emploi.
Nous en venons à l’examen des amendements.
Chacun est mis devant ses responsabilités.
Vous ne voulez pas l’entendre.
Entendez la voix des travailleurs.
Par ailleurs, vous tenez un double discours.
Nous le reconnaissons, cette économie a des conséquences en termes de pouvoir d’achat.
Mais nous, nous transférons ce pouvoir d’achat à ceux qui n’en ont pas.
Or sur ce point nous n’avons aucune réponse de  votre part.
Monsieur Mandon qui est tout de même votre porte-parole, mes chers collègues.
Vous voilà face à vos propres incohérences et au dogme qui est le vôtre.
Quoi qu’il en soit, l’avis du Gouvernement est favorable à l’amendement de suppression.
Nous ne l’avons pas obtenu et nous le déplorons.
Le choix est si favorable que la courbe du chômage s’inverse.
La parole est à Monsieur Gérald Darmanin.
Chacun ses références, monsieur Robiliard.
Vous citez des rapports, vous faites dans la technicité.
Car maintenant ils sont taxés, c’est la réalité, monsieur Robiliard.
Nous voterons donc contre la suppression de l’article premier proposée par le groupe socialiste.
Nous allons procéder au scrutin.
Monsieur Vigier n’est pas là.
Je mets aux voix l’amendement numéro un.
Oui, le régime a proportionnellement avantagé les salariés aux revenus les plus élevés.
C’était avant la loi TEPA.
Cela n’a rien à voir.
Ils n’aiment pas les travailleurs.
Les classes laborieuses.
À votre place, je ne serai donc pas fier de cet amendement.
En proportion.
Lisez le rapport.
Quel est l’avis du Gouvernement sur l’amendement numéro deux ?
Ce détricotage n’a rien de surprenant, mais est tout de même décevant.
La liste est maigre, mais c’est de bonne guerre.
Eh oui.
Avant de partager le travail, il faut le créer.
Je mets aux voix l’amendement numéro deux.
La parole est à Monsieur Denys Robiliard, pour soutenir l’amendement numéro trois.
Cet amendement propose, ce qui ne surprendra pas, la suppression de l’article trois.
Hors sujet.
Je ne vais pas citer de mémoire les dates.
Arrêtez donc de dire n’importe quoi pour servir une cause qui est mauvaise.
Nous assumons, nous, contrairement à vous, la politique qui est la nôtre.
Nous connaissons ses conséquences en termes de pouvoir d’achat.
<<<<<<< HEAD
Vous n’avez pas voté en faveur du CICE
=======
Vous n’avez pas voté en faveur du CICE.
Quel est l’avis du Gouvernement ?
>>>>>>> 95f5c77c
Favorable.
Nous considérons, nous, qu’il est urgent de la rétablir.
Je mets aux voix l’amendement numéro trois.
La parole est à Monsieur Denys Robiliard, pour soutenir l’amendement numéro quatre.
Monseigneur est trop bon.
La parole est à Monsieur Denys Robiliard, pour soutenir l’amendement numéro cinq.
Par les temps qui courent, vous auriez au moins pu garder le gage.
Quel est l’avis de la commission ?
La commission a donné un avis favorable.
Je comprends donc l’avis de notre collègue Robiliard.
Favorable, madame la présidente.
Nous avons achevé l’examen de la proposition de loi.
La parole est à Madame la ministre des affaires sociales et de la santé.
Notre pays connaît l’un des plus forts taux de natalité parmi les pays développés.
C’est un atout considérable dans une Europe qui vieillit.
Les sages-femmes veulent être mieux reconnues.
Je souhaite qu’ils avancent vite.
Les premières recommandations nous seront d’ailleurs remises avant la fin de l’année.
Le mouvement s’est engagé dans les années quatre-vingts et s’est ensuite accéléré.
Le dynamisme de notre démographie explique en partie ce phénomène.
Les réorganisations hospitalières ont évidemment contribué à ce mouvement.
La France fait moins bien dans ce domaine que les autres pays.
Cela signifie concrètement que, chaque année, soixante-dix femmes meurent en accouchant.
La première cause de mortalité maternelle est liée à l’hémorragie de la délivrance.
Des dysfonctionnements expliquent ce constat, ils ne sont évidemment plus acceptables.
Nous estimons que la moitié de ces décès pourraient être évités.
Le dernier constat concerne les inégalités territoriales et sociales en matière de santé.
Il est désormais établi qu’un niveau d’études élevé est synonyme de suivi régulier.
La France occupe aujourd’hui le dix-septième rang européen en termes de mortalité néonatale.
Nous avons régressé depuis deux mille cinq.
Cette défaillance de notre système de santé est inacceptable, nous devons la combattre.
Certaines priorités doivent donc guider nos choix.
La première d’entre elles est celle de la sécurité des naissances.
Il est urgent que la France entre à nouveau dans une dynamique positive.
Pour ce faire, un certain nombre de décisions devront être prises.
Je crois, monsieur le rapporteur, que vous partagez cette position.
Nous ne pouvons pas transiger sur ce point.
À cet égard, cette proposition de loi comporte des dispositions tout à fait importantes.
Cette disposition est absolument indispensable dans le cas où surviendraient des complications.
Nous verrons alors si l’on peut les généraliser.
Au nom du Gouvernement, je m’en remets donc aujourd’hui à la sagesse de l’Assemblée.
Le travail entre tous les groupes parlementaires a été extrêmement constructif.
Ce consensus porte au moins sur deux points qui me paraissent essentiels.
Cela sera strictement impossible.
Loin de moi l’idée de remettre en question ces évolutions.
Cette surmédicalisation a aussi des effets pervers.
La rigueur ne fait pas obstacle à la générosité, disais-je.
Ce constat, nous pouvons assurément tous ensemble le dresser à propos de ce texte.
Alors, ne boudons pas notre plaisir.
La naissance, c’est le moment de l’hyper-responsabilité.
Tel est donc l’objet de ces maisons de naissance.
Il ne s’agit pas là, que personne ne s’y trompe, d’une réduction de voilure.
Aujourd’hui, plus d’une centaine de ces organismes sont implantés sur le territoire américain.
Il est plus que jamais temps de rattraper notre retard.
Ils l’attendent d’autant plus que nous ne parlons pas seulement ici d’un nouveau protocole.
Nous parlons d’un changement de mentalités.
L’opposition d’alors vota en faveur de cette expérimentation après avoir obtenu quelques gages.
Parallèlement, la sénatrice UDI Muguette Dini dépose une proposition de loi similaire.
Tout d’abord, l’exemple de l’étranger montre que cela fonctionne.
C’est donc de bon augure.
Ensuite, ces structures répondent à la demande d’une partie des usagers et des professionnels.
Enfin, ces maisons de naissance présentent des intérêts économique et sanitaire.
L’INSERM classe ainsi la France au dixième rang européen.
Les maisons de naissance peuvent alors apporter une réponse à ces difficultés.
Nous la voterons.
Les autorisations portent sur une durée maximale de cinq ans.
Six mille cent onze-un du code de la santé publique.
Cent soixante-deux-vingt-deux-quatorze du même code.
Six mille cent vingt-deux-treize du code de la santé publique.
Elle offre un droit à la liberté de choix.
Ce fut une expérience très enrichissante pour notre réflexion.
Bravo, Yannick Favennec.
La parole est à Madame Bérengère Poletti.
La plupart des accouchements se passent bien, fort heureusement.
Les sages-femmes sont compétentes pour suivre des grossesses normales et pratiquer des accouchements normaux.
Les sages-femmes savent pratiquer des accouchements et apporter la sécurité nécessaire aux femmes.
Leur compétence se limite, bien sûr, aux grossesses et aux accouchements normaux.
En France, la demande d’accoucher à domicile est loin d’être majoritaire chez les femmes.
Elle ne remet pas en cause la sécurité qu’il est indispensable d’apporter aux parturientes.
Il aura fallu, c’est vrai, plusieurs débats pour parvenir à cette unité.
Le groupe UMP soutient et votera ce texte.
Madame la présidente, madame la ministre, mes chers collègues, enfin.
De nombreux pays expérimentent d’ores et déjà ces dispositifs avec une certaine efficacité.
Ces lieux de naissance seront sécurisés puisqu’ils seront adossés à des maternités.
Le principe retenu, celui de l’expérimentation, va dans le bon sens.
La Cour des comptes a recommandé que leur statut soit revalorisé.
Les sages-femmes demeurent le seul et dernier recours pour nombre de femmes.
La parole est à Madame Catherine Lemorton.
En termes d’encadrement, elles seront dépendantes des sages-femmes qui y exercent.
À ce propos, je me félicite, madame la ministre, que vous les ayez reçues.
Depuis dix ans, peu de gens s’en étaient occupés, il faut bien le dire.
C’est vous qui avez fait le premier pas.
Je souhaite que ce premier pas soit suivi de beaucoup d’autres.
À titre personnel, je voterai cette proposition de loi.
Plusieurs orateurs sont inscrits sur l’article premier.
Les sages-femmes sont en grève depuis le seize octobre dernier.
On en parle peu, moins que d’autres mouvements, et c’est bien dommage.
Leur métier est vital et leurs revendications compréhensibles car elles manquent de reconnaissance.
Il y a derrière ce texte un signal, que nous devons envoyer aux sages-femmes.
Comme certains d’entre vous je le suppose, j’en ai rencontré dans ma circonscription.
Elles ont exprimé leur soutien à cette expérimentation.
Celle-ci concernera bien sûr les grossesses à risque faible.
Il y a donc un vrai consensus républicain.
Je me permettrai de communiquer son numéro de compte.
Les deux dispositifs sont utiles et complémentaires.
Plusieurs orateurs sont inscrits sur l’article cinq.
Cet article renvoie à un décret les conditions de l’expérimentation.
Si j’ai pu l’apprendre à quelqu’un ce soir, j’en suis heureuse.
Il n’y a pas de demande d’explication de votes.
La parole est à Monsieur le rapporteur de la commission des affaires sociales.
La parole est à Madame la ministre.
Mais ceux-ci vont évidemment s’engager dès qu’elle sera votée.
Je mets aux voix l’ensemble de la proposition de loi.
Je constate que le vote est acquis à l’unanimité.
J’appelle maintenant, dans le texte de la commission, les articles du projet de loi.
La parole est à Monsieur Sylvain Berrios, pour soutenir l’amendement numéro six cent trente-quatre.
Nous sommes évidemment défavorables à tout amendement qui viserait à le supprimer.
La parole est à Monsieur Étienne Blanc, pour soutenir l’amendement numéro six cent quatre-vingt-huit.
Il s’agit également d’un amendement de suppression.
En aucun cas il n’aura un pouvoir réglementaire, mais seulement un pouvoir de proposition.
La parole est à Monsieur Sylvain Berrios.
C’est pourquoi nous maintenons notre demande de suppression.
La parole est à Monsieur Jean-Christophe Fromantin.
Je partage l’inquiétude de mes collègues face à l’apparition de ce niveau supplémentaire.
Absolument !
Je pense qu’elle trahit en réalité la complexité des textes qui nous sont proposés.
La parole est à Monsieur Jacques Lamblin.
La parole est à Monsieur Patrick Devedjian, pour soutenir l’amendement numéro trois cent trente-trois.
La parole est à Monsieur Jacques Pélissard, pour soutenir l’amendement numéro deux cent quarante-trois.
C’est la raison pour laquelle ce Haut conseil des territoires est nécessaire.
Nous savons que, derrière la question des normes, apparaît souvent celle des moyens.
La Constitution ne prévoit même pas un tel pouvoir d’injonction pour le Parlement.
La commission des lois a donc émis un avis défavorable à cet amendement.
Vous créez une hydre à deux têtes.
Nous voyons le paradoxe.
Je suis saisi d’un amendement rédactionnel, numéro mille cent soixante-trois, présenté par le rapporteur.
La parole est à Monsieur Jacques Pélissard, pour soutenir l’amendement numéro trois cent un.
Cet amendement porte sur la composition du Haut conseil.
Or on ne négocie pas à soixante-dix personnes.
La négociation doit se faire dans le cadre d’une instance beaucoup plus réduite.
Nous proposons donc de diminuer le nombre de membres du Haut conseil.
Le Haut conseil serait donc un lieu de négociation entre les exécutifs et l’État.
Il me paraît normal d’avoir une instance de négociation et de travail.
La réduction d’un tiers à la moitié des autres membres pose aussi une difficulté.
Enfin, un problème plus délicat à évoquer renvoie aux différentes associations du bloc local.
Il convient donc de maintenir la rédaction issue des travaux de la commission.
La parole est à Monsieur Jacques Pélissard.
Il faut donc réduire le format de ce Haut conseil.
En effet, les négociations essentielles vont porter sur les finances.
Les questions posées ne sont pas d’ordre juridique ou institutionnel.
Mais les questions financières constituent le cœur de la mission du Haut conseil.
La réponse du rapporteur est très choquante.
Cela démontre votre caractère très centralisateur.
On piétine à nouveau les maires et ceux qui les représentent, notamment l’AMF.
Je soutiens l’amendement de Monsieur Pélissard.
Elle a montré à quel point elle pouvait être efficace et force de proposition.
Je tiens à apporter deux précisions.
Elle aura peut-être un caractère plus délibératif que la formation plénière.
Monsieur Berrios, ne me faites pas dire ce que je n’ai pas dit.
Ce n’est pas la même chose.
C’est un décret en Conseil d’État qui fixera les modalités de désignation.
La parole est à Monsieur Jacques Pélissard, pour soutenir l’amendement numéro trois cent quatre.
C’est scandaleux !
Quel mépris à l’égard des maires !
Ce sont eux qui font marcher notre démocratie.
Inscrivez-le dans la loi.
Je reste défavorable à vos amendements.
Le rapporteur est désavoué.
Un désaveu clair.
Les mêmes raisons doivent valoir pour l’ensemble des associations.
L’ouverture dans la réponse de la ministre permettra d’évoluer en ce sens.
La parole est à Monsieur Jacques Pélissard, pour soutenir l’amendement numéro trois cent deux.
C’est un amendement de cohérence avec l’amendement précédent, portant sur la formation restreinte.
La parole est à Monsieur Jacques Pélissard, pour soutenir l’amendement numéro deux cent quatre-vingt-dix.
Je m’en remets à la sagesse de l’Assemblée.
Cet amendement est discutable, mais que les parlementaires se saisissent de cette question.
Amendement de précision.
Heureusement que Monsieur Carrez essaie de rattraper le texte du Gouvernement.
Les voies du président de la commission des finances sont impénétrables.
Sur ces points, nous sommes tous d’accord, une véritable évolution est nécessaire.
Le fait d’intégrer la commission dans le Haut conseil me paraît une bonne démarche.
Encore faut-il, en aval, que les avis exprimés par ce Haut conseil soient suivis.
Il convient en effet de supprimer l’article premier AB, qui introduit un doublon.
Prévoir qu’il soit remis au Haut Conseil démontre que l’exécutif est schizophrène.
Psychopathe !
Il s’agit d’une incohérence, d’un doublon, d’un foisonnement administratif.
L’article premier AB a été étudié de façon extrêmement précise.
Nous nous porterions mieux si nous suivions l’avis du rapporteur.
La parole est à Monsieur Sylvain Berrios, pour soutenir l’amendement numéro six cent trente-trois.
C’est pourquoi il est proposé de le supprimer.
Les communes conservaient cette clause de compétence générale.
C’est la raison pour laquelle nous voulons supprimer l’article premier A.
Aujourd’hui, vous créez un lieu d’échanges, le Haut conseil des territoires.
C’est une nouvelle agression scandaleuse à l’encontre des maires.
Cela revient à maintenir le pouvoir de blocage de telle ou telle collectivité.
La parole est à Monsieur Jean-Frédéric Poisson.
Il n’oserait pas.
J’y vois une raison supplémentaire de supprimer cet article.
J’entends la nécessité de cette clause de compétence générale.
La parole est Monsieur Marc Dolez, pour le soutenir.
Très juste !
Cet amendement correspond à l’amendement du Sénat dont est issu l’article premier A.
Je ne peux être favorable à une rédaction déclarative.
Le Gouvernement s’en remet à la sagesse de votre assemblée.
La parole est à Monsieur Hervé Gaymard.
Le groupe UMP votera l’amendement de Monsieur Dolez.
La commune est la base de notre démocratie.
L’intercommunalité est une très belle aventure contemporaine, qui monte en puissance.
L’essence du pouvoir continue d’appartenir aux communes.
Une fois les bornes franchies, il n’y a plus de limites.
La parole est à Monsieur Jean-Yves Le Bouillonnec.
Cet amendement nous gêne.
L’intercommunalité n’est pas une collectivité, même si les choses évolueront peut-être un jour.
Le problème, pour nous, c’est que cet amendement ne dit rien en définitive.
Ça, c’est du costaud !
Tel est mon sentiment personnel.
La parole est à Monsieur Patrick Ollier.
Au-delà d’une pétition d’intentions, cet amendement réaffirme la vocation de la commune.
L’unanimité devrait nous porter vers cet amendement.
On fait la loi, pas une pétition.
Je comprends que cet amendement perturbe la majorité et le groupe socialiste.
Ne vous inquiétez pas pour nous.
Oui, la commune est un point essentiel, fondamental.
Vous êtes en train de la piétiner.
Cela vous embête de voter cet amendement, nous le voterons des deux mains.
La parole est à Monsieur Marc Dolez.
J’invite donc l’Assemblée à le voter, si possible à l’unanimité.
J’invite donc vraiment l’Assemblée à voter notre amendement.
Nous pouvons entendre tous les arguments.
Appelez à la sagesse de l’Assemblée, alors.
Et que le sujet est réel.
On n’est pas chez le psy.
La parole est à Madame Nathalie Appéré.
Alors votez-le.
Oui, votez-le.
Pour cette raison, nous voterons contre cet amendement.
Or, avec la métropole, les conseils d’agglomération vont disparaître.
Nous nous situons là au cœur de la démocratie.
J’aime les débats rhétoriques, mais encore faut-il qu’ils aient un fondement.
Quelle insulte !
Ce sont bien là deux conceptions différentes.
Aux voix !
Passons au vote, monsieur le président.
Pour paraphraser un précédent pape, je vous dirai ceci, n’ayez pas peur.
Oui, assumez.
Revenons au cas de la métropole lyonnaise.
Le fait que vous ne votiez pas cet amendement est un aveu majeur.
L’intercommunalité n’est donc rien d’autre qu’un instrument, naturellement au service des citoyens.
Par conséquent, celui qui demande la parole l’obtient.
Je suis stupéfait des propos que vient de tenir le président du groupe socialiste.
C’est honteux d’accuser les communes d’être une source d’inefficacité.
Quel aveu !
En réalité, vous voulez les contourner et c’est exactement ce que contient ce texte.
Vous voulez mettre les communes à votre botte.
Je mets aux voix l’amendement numéro mille trente-neuf rectifié.
Cet amendement est dans le même esprit que les précédents.
La conséquence est l’enchevêtrement des dispositifs, les surcoûts et une dépense publique mal maîtrisée.
L’amendement comporte une contradiction entre sa rédaction et l’exposé sommaire qui l’accompagne.
Avis défavorable donc.
La parole est à Monsieur Étienne Blanc, pour soutenir l’amendement numéro sept cent quarante-six.
Nous pensons que ces conventions doivent être encadrées.
Cet amendement aura le mérite d’apporter de la clarté et de la lisibilité.
C’est bien vu !
J’apprécie que Monsieur Poisson reconnaisse ma perspicacité sur cet amendement.
L’expression, fixent les compétences, est malheureusement assez peu précise.
La parole est à Monsieur Marc Dolez, pour soutenir l’amendement numéro mille trente-huit.
Je réaffirme que nous sommes, nous aussi, attachés à l’autonomie des collectivités locales.
C’est rassurant.
Les députés du groupe UMP voteront l’amendement de Monsieur Dolez.
Cela ne règle donc pas du tout le problème des départements de France.
Pour toutes ces raisons, nous voterons l’amendement de Monsieur Dolez.
Je trouve cet amendement extrêmement important.
La parole est à Madame la ministre déléguée.
Le Gouvernement entend bien vos observations.
Il y aura de bons départements et de mauvais départements.
Il vous demande de le retirer, sinon il devra émettre un avis défavorable.
Vous maltraitez votre majorité.
Le Gouvernement prend ses responsabilités.
Si j’étais communiste, j’en tirerais des conséquences.
Mais il est vrai que je ne suis pas communiste.
Le rappel contenu dans l’amendement de Monsieur Dolez est intéressant, pour plusieurs raisons.
Aujourd’hui, l’estimation du Gouvernement est de trois milliards, contre dix milliards pour le CEPRI.
La parole est à Monsieur Alain Chrétien, pour soutenir l’amendement numéro deux cent vingt-deux.
Cet article deux est une régression.
C’est ce qu’ils demandent, c’est ce qu’ils espèrent, c’est ce que nous devons faire.
Il est de suppression, pour les raisons excellemment rappelées par notre collègue Chrétien.
Sans surprise, ce sera un avis défavorable.
Cela ne s’est pas traduit dans le vote.
Soyez sérieux, monsieur le rapporteur.
Je tenais à le rappeler.
Cet article est central, madame le ministre.
Il nous met devant la ligne générale du texte que vous proposez.
Nous applaudissons au choc de simplification.
La cohérence commanderait d’établir une hiérarchie des pouvoirs locaux et d’organiser leur complémentarité.
Cet article ouvre le débat sur les financements croisés.
Nous retombons dans une autre forme d’incohérence dont nous reparlerons tout à l’heure.
Vous dites, madame le ministre, que ce rétablissement est symbolique.
Le rétablissement de la clause générale de compétence n’est pas symbolique.
La parole est à Monsieur Alain Chrétien.
Je prendrai l’exemple des aides directes aux entreprises.
Le dernier en date, le rapport Queyranne, a confirmé ces incompréhensions, ces incohérences.
J’entendais, tout à l’heure, rappeler la portée de la clause de compétence générale.
Le monde change, les technologies changent, la demande de services va changer.
C’était l’argument, intéressant, de l’Association des maires de France.
La conférence peut en effet l’écrire.
C’est sans doute ce que nous ferions aujourd’hui.
Il ne faut pas mélanger les deux.
Une démarche d’accompagnement ne peut pas être une démarche de maîtrise d’ouvrage.
La parole est à Monsieur Sylvain Berrios, pour soutenir l’amendement numéro six cent trente-six.
L’amendement est satisfait donc avis défavorable.
La parole est à Monsieur Sylvain Berrios, pour soutenir l’amendement numéro sept cent seize.
La parole est à Monsieur Paul Molac, pour soutenir l’amendement numéro quarante-six.
Certains conseillers généraux m’ont même dit qu’ils le souhaitaient.
Murmures.
Des noms !
Voilà nos nouveaux Chouans.
L’avis de la commission est donc défavorable sur ces deux amendements.
Les députés du groupe UMP voteront évidemment contre ces deux amendements.
C’est un écran de fumée.
Pour moderniser enfin l’organisation de notre pays.
La parole est à Monsieur Paul Molac.
Prenons le secteur de l’enseignement.
Je suis saisi de deux amendements identiques, numéros cent quatre-vingt-six et sept cent quatre-vingt-quatorze.
La parole est à Monsieur Matthias Fekl, pour soutenir l’amendement numéro cent quatre-vingt-six.
Pourtant, elle pose déjà un certain nombre de difficultés.
D’une part, les compétences en question ne sont pas totalement exclusives.
<<<<<<< HEAD
Il faut retirer ces amendements
=======
Il faut retirer ces amendements.
>>>>>>> 95f5c77c
Je trouve à ces amendements un intérêt pédagogique.
C’est ce qui me préoccupe.
Je rebondis sur un point particulier.
Cela existe déjà.
Avec ces amendements, cela poserait des problèmes juridiques.
C’est vraiment un embrouillamini.
Que l’on parle des métropoles, très bien.
Que l’on parle des schémas, fort bien.
Mais tout le reste est, me semble-t-il, hors sujet.
On préfère, par conséquent, le chaos à une clarification que l’on corrigerait ensuite par la loi.
Je ne crois pas que cet argument soit recevable.
Par essence, la loi est évolutive.
Il appartient au Parlement de revenir dessus si nécessaire.
La parole est à Monsieur Matthias Fekl.
La parole est à Monsieur Thierry Braillard.
Nous y reviendrons certainement lorsque nous examinerons les autres textes.
Je suis d’accord.
Reprenons l’argumentation du rapporteur.
Je retire donc l’amendement numéro sept cent quatre-vingt-quatorze.
La parole est à Monsieur Paul Molac, pour soutenir l’amendement numéro quarante-sept.
Bien volontiers.
Vous avez donc la parole, monsieur Molac, pour soutenir l’amendement numéro quarante-huit.
C’est pourquoi je voulais inscrire l’expression dans la loi.
Parler de politique linguistique pourrait donc être problématique.
J’émets donc un avis défavorable à l’amendement numéro quarante-huit.
Un vrai travail intéressant va, enfin, être mené sur ce sujet.
Je vous propose donc, monsieur le député, de retirer plutôt l’amendement numéro quarante-huit.
Je retire bien volontiers l’amendement numéro quarante-huit, et je maintiens l’amendement numéro quarante-sept.
Il s’agit donc plus de préservation que de promotion.
La parole est à Monsieur Matthias Fekl, pour soutenir l’amendement numéro cent cinquante-cinq.
Je le retire.
À défaut, elle émettra un avis défavorable.
Je retire l’amendement numéro cent cinquante-cinq.
La parole est à Monsieur Jean-Luc Laurent, pour soutenir l’amendement numéro mille quatre-vingt-dix-sept rectifié.
Cette égalité est assurée par la dimension législative de la décentralisation.
C’est pourquoi je propose la suppression de ces alinéas vingt à vingt-sept.
Excellent !
Funeste commission.
Insistons sur le fait qu’il s’agit d’une possibilité et non d’une obligation.
D’autre part, cela s’appuiera sur un accord des parties concernées.
D’où cet avis défavorable.
Or les expérimentations sont bornées par la loi fondamentale.
Or les demandes qui nous parviennent sont tout à fait différentes.
Permettez-moi d’aller jusqu’au bout de ce raisonnement, pour répondre d’avance à un autre amendement.
Il y a plusieurs manières de transférer ou de déléguer une compétence.
On peut la transférer, et transférer les personnels afférents.
Tout cela est donc complexe.
Mais arrêtons-nous pour l’instant à cette possibilité, nous reviendrons à ce sujet plus tard.
Il faut donc que vous acceptiez cet amendement.
C’est particulièrement vrai des enjeux soulevés par le présent projet de loi.
L’amendement défendu par notre collègue Jean-Luc Laurent est tout à fait intéressant.
Nous touchons là au fond du problème de l’égalité des territoires.
Les citoyens doivent savoir qui fait quoi.
Je m’apprête à voter pour l’excellent amendement déposé par Monsieur Laurent.
En effet, le texte adopté par la commission des lois pose deux problèmes.
Premièrement, il pose le problème de l’unité de la République et de l’État.
Deuxièmement, il suscitera un chaos territorial.
Chaos, c’est un peu fort.
Le simple fait, madame la ministre, d’aborder ce débat est inquiétant.
Ce n’est pas aujourd’hui que ce débat doit avoir lieu.
Ce faisant, vous organisez le chaos.
Je crois donc que ce texte causera une très forte rupture d’égalité.
Je ne vois, pour ma part, aucune rupture d’égalité, bien au contraire.
C’est de la jalousie territoriale.
Non, il ne faut pas confondre l’égalité et l’équité, qui sont deux choses différentes.
Le dispositif incriminé prévoit que l’État délègue une de ses compétences.
Je prendrai un exemple pour montrer comment cela se passe dans les faits.
C’est une politique publique, qui se rattache à la politique culturelle.
Faisons donc attention à utiliser les bons mots.
Je ne partage donc pas les inquiétudes de Monsieur Ollier et de Monsieur Laurent.
La parole est à Monsieur Patrick Devedjian.
Je ferai simplement deux observations.
La première, c’est qu’en effet, une délégation n’est pas une décentralisation.
Bel exemple !
Cette délégation fonctionne déjà, mais d’une manière inégale.
En effet, la délégation est généralement assortie d’une convention.
Or cette dernière n’est pas forcément la même pour toutes les collectivités.
Dès lors, cela pose un véritable problème.
Ce principe est fondamental, je pense même qu’il est de rang constitutionnel.
Le droit est général, sauf à ce qu’il y ait rupture de l’égalité.
C’est un droit.
J’ai le sentiment que tel n’est pas le chemin inconsciemment emprunté ici.
La parole est à Monsieur Jean-Louis Gagnaire.
Il ne faut pas craindre les expérimentations de délégations.
Évidemment non !
C’est le sens de l’histoire.
Vous refusez l’expérimentation.
Il n’y a pas d’expérimentation.
Il faut veiller à ce qu’elles soient généralisables, chaque fois que c’est possible.
On ne parle pas de la même chose.
Il faut donc évacuer ce type de crainte.
Vous refusez d’organiser un référendum sur toutes ces questions afin de consulter les populations.
Les citoyens sont attachés à la commune.
Il faut du sérieux et de la simplification.
Nous ne saurions laisser dire que la différenciation introduit le chaos.
Un certain nombre d’exemples ont été pris par notre collègue Gagnaire tout à l’heure.
J’ajouterai celui de la délégation des aides à la pierre.
C’est pourquoi nous restons attachés au principe d’une délégation.
Il nous semble même que l’esprit du texte l’exige.
Nous sommes donc défavorables à l’amendement présenté par Monsieur Laurent.
Je n’ai jamais dit, madame la ministre, que la République était en danger.
Simplement, il faut être cohérent dans la manière d’aborder les problèmes.
Revenons-en au fond, c’est-à-dire à l’amendement de Monsieur Laurent, qu’il est nécessaire de voter.
Il ouvre, par conséquent, le droit à une délégation de n’importe quelle compétence.
Vous créez donc bien la confusion.
Nous n’affirmons rien d’autre.
Cet article crée plus qu’une confusion et organisera, hélas, le chaos territorial.
C’est exactement ce que nous vous demandons, madame la ministre.
Or vous proposez tout le contraire dans votre projet.
Vous avez dit que ce texte serait amélioré au cours des navettes.
J’ajouterai quelques mots pour rappeler et défendre la position de la commission des lois.
Je profiterai de cette intervention pour évoquer deux points.
Cela nous évite de nous heurter à cette difficulté juridique.
Cela s’appuiera sur une volonté réciproque.
Je rappelle que la commission a donné un avis défavorable à cet amendement.
<<<<<<< HEAD
Chaque mot compte a été pesé.
et dans les domaines prévus par la loi
=======
Chaque mot compte et a été pesé.
Et dans les domaines prévus par la loi.
>>>>>>> 95f5c77c
C’est bien le Parlement qui le précisera.
Il n’y a donc pas d’inquiétude majeure à avoir, tout est juridiquement bien bordé.
Monsieur Ollier est rassuré.
La parole est à Monsieur Jean-Luc Laurent.
Il aurait fallu voter la motion de renvoi en commission.
En fait, la suppression des alinéas demandée par Monsieur Laurent n’empêcherait rien.
Dommage !
L’action du chef de file s’inscrit dans un cadre librement consenti.
C’est aussi une question de pédagogie.
Même si vous le supprimez, cela n’aura en réalité aucun effet.
Il y a donc là une forme de paradoxe terrible de l’écriture du droit.
J’avoue donc être un petit peu perdu.
Monsieur Poisson est lyrique.
La parole est à Madame Nathalie Appéré, pour soutenir l’amendement.
L’avis est donc favorable sous réserve de l’adoption de ce sous-amendement.
Je maintiens cet amendement.
J’entends les arguments pédagogiques et imparables du rapporteur.
La parole est à Monsieur le rapporteur, pour soutenir l’amendement numéro mille cent soixante-sept.
Il s’agit d’un amendement rédactionnel.
Plusieurs orateurs sont inscrits à l’article trois.
La parole est à Madame Monique Rabin.
C’est tout le contraire.
Nos communes, départements, régions existent et ont démontré leur efficacité.
L’article trois va nous permettre d’affirmer leur utilité.
L’aménagement numérique, tout d’abord, c’est de l’aménagement du territoire, et de l’aménagement d’initiative publique.
La parole est à Monsieur Patrice Martin-Lalande.
Tout le reste, c’est de la desserte locale.
Ce qui n’est pas le cas avec le conseil régional.
Cette cohérence s’appuie déjà sur des outils.
Nous y travaillons.
La parole est à Monsieur Jean-Frédéric Poisson, pour soutenir l’amendement numéro deux cent soixante-quatorze.
Parfait !
Qu’est-ce que cela signifie ?
Je suis perclus par cette clarté.
Je poursuis.
C’est la faute en particulier de cette notion qui manque éminemment de précision.
Enfin, on ne sait toujours pas si le chef de file paie ou non.
Ça devrait s’appliquer également aux collectivités qui prennent la responsabilité de coordonner une action.
Je ne le répéterai pas, puisque Monsieur Poisson l’a intégré.
Le chef de file reste cantonné à un rôle d’impulsion.
J’y reviendrai plus tard.
Nous vous donnons donc entière satisfaction.
Si seulement c’était vrai !
Mais ça l’est.
La parole est à Madame Jacqueline Fraysse, première oratrice inscrite sur l’article.
Monsieur le président, je serai la seule intervenante sur cet article.
Nous tenons cependant à souligner combien ces droits sont étroitement plafonnés.
Je trouve que c’est vraiment prendre le problème à l’envers.
La parole est à Monsieur Denis Jacquat.
Or dans les amendements sur l’article neuf, je ne le retrouve pas.
La parole est à Monsieur Gérard Sebaoun.
C’était un amendement du rapporteur.
Les points acquis sur le compte pourront être convertis en trimestre dès cinquante-cinq ans.
La parole est à Monsieur Régis Juanico.
Nous souhaitons instaurer un dispositif de pénibilité au travail qui soit cohérent et global.
Cela est donc tout à fait cohérent avec les études de la DARES.
Ce sera un progrès significatif pour ces ouvriers.
Nous en venons aux amendements.
La parole est à Monsieur Dolez, pour soutenir l’amendement numéro sept cent soixante-seize.
C’est donc l’atténuation d’un recul social.
Non, monsieur Dolez.
Cela ne nous paraît pas juste.
C’est la raison pour laquelle nous proposons cet amendement qui a deux objectifs.
Dans le cas contraire, le diable se cache dans les détails, comme chacun sait.
D’autre part, nous proposons de porter ce nombre à vingt-huit trimestres, soit sept ans.
Mon avis est évidemment défavorable.
Je le dis de façon très directe et très simple.
La parole est à Madame Jacqueline Fraysse.
Ce dernier continuera de vivre sa vie, si j’ose dire.
Ce montant de trente mille euros montre bien l’ampleur très limitée du dispositif.
Mais nous maintenons évidemment le mécanisme de reconnaissance d’une éventuelle incapacité physique.
La parole est à Monsieur Denis Jacquat, inscrit sur l’article neuf bis.
On ne veut surtout pas avoir de la soutenir.
Du coup, on est obligé de changer le titre.
C’est comme ça que j’ai compris cet article neuf.
Il y a là une vraie différence.
Sur l’article dix, plusieurs orateurs sont inscrits.
Il faut bien se dire une chose, et ce n’est pas badin, monsieur Sebaoun.
C’était extrêmement difficile, parce que tout le monde, sur tous les bancs, voulait avancer.
Se posait un problème de définition, notamment entre approche médicale et approche non médicale.
On voulait avancer, et, on peut le dire, nous avons été les pionniers.
Les bases ont été mises en place, et on construit dessus.
C’est donc que les pierres de base étaient bonnes.
Peut-être une recomposition ou un repositionnement doivent-ils être effectués.
Ce que je voudrais, ce sont des précisions sur ce comité scientifique.
Merci.
Merci de le reconnaître au bout de cinq jours.
Simplement, vous n’êtes pas allés suffisamment vite, ni suffisamment loin.
C’est un très grand progrès social.
La parole est à Madame Isabelle Le Callennec.
C’est le moment, pour le groupe UMP, de redire sa position.
Nous avons peut-être parfois été caricaturés par la majorité.
Vous avez été caricaturaux, surtout.
Mais nous tenions à remettre les choses au clair.
Nous voulions donc un peu plus de lisibilité.
C’est exact.
Merci, monsieur le président.
Restez modeste.
J’ai dit qu’une partie du dispositif pénibilité de deux mille dix était abrogée.
Or j’ai dit le contraire, vous m’en excuserez.
Ce matin, j’ai eu un problème de démarrage.
Il faut le temps de l’échauffement.
Je veux donc faire acte d’humilité.
C’est mieux comme ça.
Et j’ai déjà eu la réponse à ces arguments.
La parole est à Monsieur Arnaud Robinet, pour soutenir l’amendement numéro six.
Nous voulons, nous aussi, la réussite de ce compte pénibilité.
Nous proposons donc quelques aménagements, qui concernent notamment les TPE et les PME.
Il faudra donc du temps.
La parole est à Monsieur Arnaud Robinet, pour soutenir l’amendement numéro huit.
Défendu également.
La parole est à Monsieur Dominique Tian, pour soutenir l’amendement numéro cent onze.
Vous êtes mal réveillé.
On voit bien que les DRH auront une surcharge de travail.
À l’évidence, beaucoup de difficultés se poseront.
Pour vous, ce n’est pas grave de rajouter des normes.
C’est normal, on le comprend, vous avez quelques raisons de le faire.
Mais, à l’évidence, vous ne simplifiez pas, monsieur Terrasse.
Ou alors, vous simplifiez à la socialiste.
Pour l’instant, c’est vous qui voulez complexifier le dispositif.
Cela posera donc quelques soucis.
De plus, le Gouvernement mettra du temps à faire paraître les décrets d’application nécessaires.
Il est donc normal que nous demandions un délai supplémentaire.
La parole est à Monsieur Gilles Lurton, pour soutenir l’amendement numéro cent treize.
Repousser l’application de ces dispositifs aux salariés des petites entreprises serait donc particulièrement injuste.
Nous avons essayé de vous l’expliquer clairement.
Hier soir, les deux ministres ont fait un travail pédagogique important.
Une grande partie d’entre vous l’a d’ailleurs reconnu.
Monsieur Tian, il faut savoir.
Employeurs et salariés doivent faire preuve de bonne volonté.
Je me réjouis des propos tenus par Monsieur Robinet.
Cela veut dire qu’au fond, cette grande avancée est très difficile à contester.
Même si Monsieur Tian a souhaité la limiter, nous construisons tous ensemble.
L’Assemblée nationale n’est pas une caserne.
La parole est à Monsieur Arnaud Robinet.
Ces points posent en effet problème.
Nous nous posons donc un certain nombre de questions.
Je serai bref, monsieur le président.
Cette obligation qui pèse sur tous les employeurs est donc déjà en vigueur.
Elle continuera de l’être.
Il n’y a pas là de lourdeur supplémentaire.
Vous parlez de complexité.
Parlons-en, en effet.
La parole est à Monsieur Dominique Tian.
Notre pays se signale déjà par la complexité de sa législation.
Je suis saisi de deux amendements identiques, numéros vingt-neuf et cent dix.
La parole est à Monsieur Arnaud Robinet, pour soutenir l’amendement numéro vingt-neuf.
La parole est à Monsieur Denis Jacquat, pour soutenir l’amendement numéro cent dix.
Cet amendement-ci concerne plus particulièrement la formation des personnes handicapées.
La commission a émis un avis défavorable.
Une négociation est actuellement en cours entre les partenaires sociaux.
Je comprends parfaitement la démarche de Monsieur Dolez.
Je lui demande de retirer son amendement.
Merci, monsieur Dolez.
Ces travailleurs pauvres sont les retraités pauvres de demain.
Différentes causes sont identifiées, notamment les conditions d’emploi, emploi précaire et chômage.
À mon sens, cet amendement se justifie donc.
Si vous ne retirez pas votre amendement, j’émettrai hélas un avis défavorable.
Avis défavorable pour les mêmes raisons.
La parole est à Monsieur Jean-Patrick Gille.
De temps en temps, quelques-uns font avancer les textes et sont satisfaits.
Nous en parlerons mercredi dans un excellent colloque auquel je vous invite à assister.
On va bientôt instaurer une taxe sur la publicité dans l’hémicycle.
Après cette publicité que j’ai bien entendue, je ne peux que retirer mon amendement.
La parole est à Madame Véronique Massonneau, pour soutenir l’amendement numéro trois mille quarante-six.
Mais l’AER a été supprimée en juillet deux mille onze et remplacée par l’ATS.
Nous avons tous vécu cela dans nos circonscriptions, et nous le vivons encore.
C’est ce que l’on a appelé l’ATS deux mille treize.
Mais je ne suis pas sûr qu’un rapport soit nécessaire.
Le Gouvernement en décidera, mais cela ne me semble pas utile.
Je ne vois en effet pas de différence fondamentale d’approche entre ces deux demandes.
La rédaction de l’amendement suivant me semble simplement plus satisfaisante.
J’espère que vous l’avez mesuré lors de nos interventions.
J’ai envie de dire que vous n’êtes pas au bout de vos peines.
Permettez-moi donc de souhaiter bon courage au Gouvernement.
<<<<<<< HEAD
Retirez-vous l’amendement, madame Massonneau?
Nous ne sommes pas dans une discussion générale
=======
Retirez-vous l’amendement, madame Massonneau ?
Nous ne sommes pas dans une discussion générale.
>>>>>>> 95f5c77c
Cet amendement diffère légèrement de celui de Madame Massonneau.
Mais il est nécessaire de reprendre la question et d’apporter une réponse.
C’est un vrai sujet.
La commission a émis un avis très favorable.
J’émets donc un avis favorable si vous donnez au Gouvernement un délai plus long.
Oui, trois mois, c’est mieux.
La parole est à Monsieur le rapporteur pour avis.
C’est un sujet auquel je tiens beaucoup.
C’est cela que nous attendons.
Et cette décision, indépendamment du rapport, devrait être prise avant la fin de l’année.
Or Jean-Patrick Gille vient de dire que l’attente était très forte.
Monsieur Terrasse a raison.
En effet, le sujet ne porte pas sur la date.
Donc, j’accepte le sous-amendement, espérant qu’ainsi, l’amendement sera adopté à l’unanimité.
Je serai brève, monsieur le président.
Je regrette que cela ne figure pas plus précisément dans la loi.
Cet article figure au chapitre deux intitulé, Favoriser l’emploi des seniors.
J’ai été, en son temps, extrêmement favorable à cette mesure.
On constate une forte hausse de la demande avec le temps.
Dans son rapport, Madame Moreau indique que ce dispositif manque de notoriété.
Je pense, en effet, qu’il s’agit d’un bon dispositif, mais qu’il manque de notoriété.
S’il bénéficie d’une plus grande publicité, un certain nombre de Français pourront en bénéficier.
Vous connaissez ma phobie des décrets.
Je vous poserai donc, pour conclure, exactement la même question que Madame Fraysse.
Ce chapitre s’intitule Favoriser l’emploi des seniors.
Indépendamment des mesures prises aux articles onze et douze, deux modèles s’affrontent.
Celui du Royaume-Uni prône une durée de travail plus longue.
Il flexibilise le plus possible le travail et dégrade les conditions de travail.
J’interroge donc l’opposition.
On cite souvent en exemple la Suède et le Danemark.
Leur niveau de protection sociale est très haut.
C’est ce que nous souhaitons.
Mais cela a un coût.
La parole est à Madame Chantal Guittet.
J’ajouterai une seule remarque, qui concerne les personnes en situation de handicap.
Le Gouvernement souhaite, par conséquent, rendre plus lisible et plus simple d’accès ce dispositif.
Vous avez dit, monsieur Jacquat, que vous aviez la phobie des décrets.
Nous n’allons pas reprendre le débat d’hier.
Car tout ne relève pas de la loi.
Je ne sais donc comment procéder autrement.
Il en reste deux cent cinquante.
Le décret n’apportera aucune modification sur ce point.
L’objectif poursuivi est donc celui d’une plus grande simplicité, pour une plus grande efficacité.
La parole est à Monsieur Jean-Jacques Candelier.
Vous ne serez pas étonnés que nous approuvions cette mesure.
Effectivement, elle rapportera, à terme, quatre cent cinquante millions d’euros à la CNAV.
Cet article est relatif au cumul emploi-retraite.
J’y suis également tout à fait favorable.
On notera également que le nombre de bénéficiaires augmente avec le temps.
Cela prouve que ce processus est utile.
Il est, surtout, indispensable en période de crise.
Ce processus répond à cette demande.
La population en est satisfaite.
Je n’y suis pas opposé.
Je considère qu’il convient de débloquer parfois les situations.
Je me rappelle la création des CES, ici même dans cet hémicycle.
Les bénéficiaires d’un CES ne pouvaient pas exercer une activité complémentaire.
Or il était évident qu’il était impossible de vivre avec un CES.
Nous avons ensuite débloqué la situation.
Nous sommes dans le même esprit.
Nous avons parlé assez souvent, au cours de cette semaine, du seuil de pauvreté.
Ce serait une façon d’améliorer le quotidien des personnes qui sont à l’ASPA.
La parole est à Madame la présidente de la délégation aux droits des femmes.
Nous pouvons saluer ce système souple, simple enfin, adaptable, qui, comme le dit Monsieur Jacquat, n’est pas exclusif.
Pour ceux qui veulent découvrir les secrets des plantes sauvages.
Je pense que c’est une très belle avancée.
Aujourd’hui, les femmes seniors sont plus au chômage que les hommes seniors.
Nous devons changer cette mentalité.
À cinquante ans, elles sont dans la force de l’âge, disponibles, efficaces.
Il faut en tenir compte.
En même temps, il y a, nous le savons, de fausses libertés.
C’est ce qui nous réunit depuis plusieurs jours.
C’est un peu le modèle américain, ce n’est pas le nôtre.
La liberté de chacun s’arrête aussi où commence celle des autres.
Tout cela doit être pris en compte.
C’est la raison pour laquelle il me paraît souhaitable de poser certaines limites.
Elle avait cotisé.
Il y a eu de grandes avancées, et je m’en félicite.
Je pense sincèrement que c’est un dispositif majeur.
Il s’agit de la vie des gens tout simplement, et c’est une belle mesure.
L’amendement que je présente est, comme celui de Jean-Marc Germain, un amendement d’appel.
Cet amendement d’appel est donc assez simple.
On pourrait imaginer un système plus encadré pour le plafond des ressources.
L’objectif est de permettre à des jeunes d’accéder un jour à des responsabilités.
<<<<<<< HEAD
Heureusement que c’est un amendement d’appel
=======
Heureusement que c’est un amendement d’appel.
>>>>>>> 95f5c77c
Défavorable, mais pas sur le fond.
L’article douze est un bon article.
Le terme est peut-être excessif, oui, mais quand même.
En conclusion, l’avis de la commission est donc défavorable.
Cette question du cumul emploi-retraite est difficile, délicate.
L’enjeu de cet article, c’est de mieux encadrer le cumul emploi-retraite.
Et alors ?
C’est cela qui doit être encadré.
Cotiser lorsque l’on cumule un emploi et une retraite est un acte de solidarité.
Madame la ministre a raison.
Je n’ai pas dit le contraire.
Ce n’est évidemment pas acceptable.
Cela n’est pas acceptable.
L’article douze permet une avancée significative.
C’est ce qu’on appelle la solidarité.
Je retire évidemment mon amendement.
Cela interviendrait alors même que le mandat d’élu local n’est pas une activité salariée.
J’utilise les artifices de la procédure de l’Assemblée pour conclure sur l’amendement précédent.
C’est l’essentiel.
J’ai bien entendu qu’il s’agissait d’amendements d’appel.
S’agissant des cotisations, nous pourrions les appeler des cotisations citoyennes.
Joli nom !
La parole est à Monsieur Frédéric Lefebvre.
J’ai été mis en cause par Monsieur Terrasse.
Il défendait un amendement, c’est son droit.
C’est une réalité historique.
Elle est très intéressante.
Nous avons, l’opposition et nous, une conception différente de la retraite.
Vous avez, chers collègues, longtemps défendu la retraite par capitalisation.
Vous défendez donc désormais ce que vous appelez un régime par points.
Or nous ne défendons pas une telle position, mais un régime de solidarité.
Cela a été inscrit très précisément au titre des principes.
Je rejoins tout à fait ce qu’a dit la ministre sur deux points.
Cet article est très important car il clarifie les choses.
Je retire donc cet amendement.
Il est retiré.
Il s’agit d’un amendement de simplification.
Cet amendement était une conséquence de l’amendement numéro trois mille quatre-vingt-dix, que j’ai retiré.
Je le retire donc également.
Ce type de rupture est une supercherie.
Défavorable.
La question du plafonnement s’était alors posée.
Cela se fera dans les prochaines semaines.
La question de la rupture conventionnelle peut être débattue, en effet.
Mais le sujet est sans rapport avec un texte sur la retraite.
Nous en reparlerons.
Il s’agit d’un amendement de cohérence du dispositif global.
Monsieur le président, je demande une suspension de séance de quelques minutes.
Plusieurs orateurs sont inscrits sur l’article treize.
La parole est à Monsieur Bruno Nestor Azerot.
Je veux le rappeler au Gouvernement.
Si certains agissent dans un sens favorable, d’autres, appliqués de manière injuste, aggravent l’inégalité.
Qui plus est, elle n’est pas fiscalisée, ce qui favorise les hauts revenus.
Pour toutes ces raisons, je félicite le Gouvernement d’avoir adopté cette manière de travailler.
C’est pourquoi nous avons besoin d’approfondir la réflexion sur l’état actuel des droits familiaux.
Au-delà, ce texte contribue largement à améliorer la retraite des femmes.
Il s’agit donc d’un ensemble de mesures tout à fait significatives pour les femmes.
Portée limitée donc, mais utile, c’est très important.
Je vous en donne lecture.
La parole est à Monsieur Arnaud Robinet, pour soutenir l’amendement numéro cent quarante-six.
Je l’ai défendu lors de la discussion de l’article.
Nos amendements sont retirés, monsieur le président.
Je souhaite néanmoins poser une question.
Nous nous étions battus alors, car nous n’avions rien obtenu au départ.
<<<<<<< HEAD
Très bonne méthode
=======
Très bonne méthode !
>>>>>>> 95f5c77c
Satisfait, donc défavorable.
Ah bon ?
Vous êtes trop bon, monsieur le rapporteur.
D’où l’avis défavorable.
Un rapport spécifique est bel et bien prévu sur le sujet.
<<<<<<< HEAD
C’est dans le texte
Maintenez-vous votre amendement, madame Coutelle?
=======
C’est dans le texte.
Maintenez-vous votre amendement, madame Coutelle ?
>>>>>>> 95f5c77c
Je suis saisi de deux amendements identiques, numéros trente et cent quatorze.
La parole est à Monsieur Arnaud Robinet, pour soutenir l’amendement numéro trente.
Je souhaite répondre à Madame Coutelle.
Ne caricaturez pas la position de l’opposition, chère collègue.
Nous n’avons pas besoin de la caricaturer.
Justement, madame Coutelle, nous allons vous prouver le contraire.
Il convient au contraire de favoriser leur maintien dans l’emploi.
Aujourd’hui, la moitié des cotisantes sont couvertes par l’assurance vieillesse des parents au foyer.
La parole est à Monsieur Gilles Lurton, pour soutenir l’amendement numéro cent quatorze.
Je tiens à ma liberté d’expression et je m’efforce de travailler pour l’avenir.
Le changement, c’est maintenant.
Et je tiens à continuer à avancer dans ce sens.
Nous ne sommes pas là pour cela, mais pour construire.
Mon amendement numéro cent quatorze est défendu.
<<<<<<< HEAD
C’est encore mieux de l’écrire
Si c’est comme cela qu’il faut faire
Voilà le mode d’emploi
Il faut pouvoir déterminer de priorité entre les régimes dont relèvent les parents.
=======
C’est encore mieux de l’écrire.
Si c’est comme cela qu’il faut faire.
Voilà le mode d’emploi.
Il faut pouvoir déterminer une priorité entre les régimes dont relèvent les parents.
Avis favorable.
>>>>>>> 95f5c77c
Je souhaite répondre aux propos tenus par Madame Coutelle tout à l’heure.
Vous nous dites que vous allez améliorer la retraite des femmes.
Nous ne sommes pas plus éclairés.
Cependant, aucune mesure concrète n’est prise.
Pas moins d’un siècle, en tout cas.
Je mets aux voix l’amendement numéro deux mille cinq cent soixante-sept.
Pour garantir effectivement l’égalité salariale, nous proposons deux mesures.
La seconde mesure que nous proposons réside dans l’obligation de renégocier les classifications.
Je mets aux voix l’amendement numéro mille deux cent quatre-vingt-treize.
Cette négociation porte également sur l’application de l’article L.
Je mets aux voix l’amendement numéro mille quatre cent cinquante-six.
Je mets aux voix l’amendement numéro deux mille deux cent six.
La parole est à Monsieur Arnaud Robinet, pour un rappel au règlement.
Monsieur le président, mon rappel au règlement se fonde sur l’article cinquante-huit, alinéa un.
Or nous n’avons toujours pas la version amendable du texte.
La suspension de séance est de droit.
On nous le promet depuis hier.
Madame la ministre est arrivée avec quatre autres ministres.
Aucun document écrit n’a été mis à notre disposition.
Vous travaillerez le dimanche.
En revanche, vous n’avez pas répondu à ma question sur les dix millions d’euros.
Mais nous avons parfois d’assez curieuses manières de travailler.
La parole est à Madame Jacqueline Fraysse, pour un rappel au règlement.
Je ne veux pas en rajouter.
Déjà mercredi dernier, nous avons déjà dû travailler sans le texte.
C’est évident.
La parole est à Madame la présidente de la commission des affaires sociales.
Je ne peux mettre en cause l’administration, personne ne l’a fait.
La parole est à Monsieur Christian Paul.
Au contraire !
C’est donc la chronologie du bon sens.
Autrement dit, le travail a pu commencer.
Ce n’est pas sérieux.
Monsieur Paul a raison, il faut que cela serve d’exemple.
Vous pouvez donc y accéder pour préparer vos amendements, chers collègues.
Je mets aux voix l’amendement numéro deux mille trois cent quatre-vingt-seize.
La parole est à Madame Véronique Massonneau, pour soutenir l’amendement numéro trois mille cinquante-quatre.
Ce serait une véritable mesure en faveur des femmes.
Si vous ne le retirez pas, la commission sera contrainte d’émettre un avis défavorable.
Madame Massonneau, l’amendement est-il maintenu ?
Je le maintiens, monsieur le président.
C’est pourquoi cet amendement demande la remise d’un rapport étudiant pleinement cette piste.
À titre personnel, j’y suis défavorable mais, une fois encore, pas sur le fond.
Votre amendement, madame Massonneau, est donc en quelque sorte satisfait par ce nouvel article.
Le Gouvernement a également émis un avis défavorable.
Votre amendement est-il maintenu, madame Massonneau ?
Je le retire, monsieur le président.
C’est d’ailleurs le cas de toute personne ayant eu une carrière heurtée.
Madame Massonneau, le rapport que j’ai demandé comporte les deux volets que vous évoquez.
Ils sont en effet liés, et très importants.
<<<<<<< HEAD
L’amendement est-il maintenu, madame Massonneau?
Or ce mode de calcul pose problème pour les carrières heurtées.
Enfin, le chômage aura le même effet.
Tel serait l’intérêt du rapport ici demandé.
Je vous remercie, madame la ministre
=======
L’amendement est-il maintenu, madame Massonneau ?
Or ce mode de calcul pose problème pour les carrières heurtées.
Enfin, le chômage aura le même effet.
Tel serait l’intérêt du rapport ici demandé.
Je vous remercie, madame la ministre.
>>>>>>> 95f5c77c
La parole est à Monsieur Denis Jacquat, inscrit sur l’article treize.
L’article treize bis insère une demande de rapport sur les pensions de réversion.
Il faut reconnaître que celles-ci touchaient bien souvent de très petites pensions.
Veuillez conclure, cher collègue.
Mais c’est très important, monsieur le président.
Le règlement prévoit deux minutes pour les interventions sur les articles.
Vous parlez depuis deux minutes et trente-neuf secondes.
En outre, mon intervention concerne les veuves.
Défenseur de la veuve et de l’orphelin.
Le plafond fixé pour le cumul doit absolument être étudié.
Il faut s’adapter à la condition actuelle des veuves.
La question, effectivement, se pose et doit être traitée comme telle.
Je mets aux voix l’amendement numéro mille cinq cent seize rectifié.
La parole est à Madame Chaynesse Khirouni, inscrite sur l’article quatorze.
C’est une mesure de justice et un progrès pour les salariés à temps partiel.
En parallèle, un plafond spécifique serait instauré afin de limiter les effets d’aubaine.
Ces deux mesures combinées bénéficieraient en particulier aux jeunes et aux femmes.
Les personnes concernées n’auront pas à faire cette démarche.
C’est tout sauf négligeable.
Madame la ministre a raison d’insister, ce sont des mesures très importantes.
Je salue ces mesures, beaucoup de trimestres, bien que cotisés, étaient perdus.
Cette injustice est réparée.
La parole est à Monsieur Jean-Jacques Candelier, pour soutenir l’amendement numéro deux cent soixante-dix.
En deux mille treize, quatre trimestres égalent donc sept mille cinq cent quarante-quatre euros.
Pour ces raisons, nous invitons à voter nos amendements.
Cela serait très injuste et constituerait un détournement de l’objet de cette mesure.
Son inquiétude n’a pas lieu d’être.
Je lui propose par conséquent de retirer son amendement.
Je retire l’amendement.
La parole est à Madame Jacqueline Fraysse, pour soutenir l’amendement numéro mille cent quatre-vingt-quinze.
La suite de la discussion est renvoyée à la prochaine séance.
La parole est à Monsieur Hervé Mariton.
Les familles, puisqu’elles sont traditionnellement votre cible, sont particulièrement atteintes.
Pourquoi pas, pour autant que cette politique soit crédible, stable, comprise.
Évidemment, vous corrigerez quelques aberrations.
Injuste et inefficace, ce budget est aussi irresponsable, j’y reviendrai.
Un budget plus efficace, c’est aussi plus de stabilité pour les entreprises.
Mais qui s’aggravent, quant à la rétroactivité de la loi fiscale.
Hélas, telle n’est pas votre stratégie.
Ça c’est sûr !
Il est faux, tout simplement, je crois que c’est l’adjectif qui convient.
Celui-ci l’est déjà bien assez, Je parlerai donc d’un budget faux.
Le déficit de l’État lui-même est passé de soixante-trois à soixante-douze milliards d’euros.
Les Français ont bien constaté la réalité du matraquage fiscal.
Vous cherchez ainsi à masquer le déficit structurel.
Et vous nous parlez d’une amélioration du contexte économique, c’est un peu curieux.
Cette manœuvre a un seul objectif, masquer la réalité du déficit structurel.
Il s’agit bien alors d’un faux, d’une fraude.
Troisième analyse, monsieur le ministre, vous manquez aux engagements européens de la France.
Le ministre ne manque pas.
Je la préférerais flatteuse, je crains qu’elle soit mortifiante.
Murmures sur les bancs du groupe SRC.
Mortifiante, rien que ça.
Michel Barnier, avec diplomatie, parle de chiffres pas toujours stables.
Vous êtes fort en calcul.
La vérité, c’est que vous en rêviez et que nous l’avons fait.
Vous, vous l’avez même doublé.
Mais si, nous avons réduit l’ONDAM.
Cinquième argument, monsieur le ministre, vous n’engagez pas de véritables réformes structurelles.
Vous dites réaliser neuf milliards d’euros d’économie, mais elles ne sont pas réellement justifiées.
Madame Batho avait dit à l’époque que je me trompais.
Aujourd’hui, je crois qu’elle reconnaît que j’ai raison.
Cela m’étonnerait !
Oui, il y a des exemples très précis.
Quel souci du détail !
Non, de la précision.
En réalité, après trois heures de réflexion, le Gouvernement a retiré cette mesure.
Il recule au bout de quelques heures et retire sa réforme.
Mais sur le reste, il ne se passe rien.
Exclamations sur les bancs du groupe SRC.
Ce n’est pas joli, joli de dire cela.
Respectez le ministre.
Écoutez.
C’est intéressant.
Vous trichez, monsieur le ministre, avec la norme de dépenses.
Je crains que la plupart de ceux qui ont précédé Monsieur Cazeneuve soient concernés.
On ne peut pas être plus rigoureux.
Deux exemples, mais il y en aurait d’autres, la défense, d’abord.
Enfin !
Ils y sont.
Mais comment ?
En incluant un virgule cinq milliard d’euros d’investissements d’avenir.
<<<<<<< HEAD
mais le problème est majeur
Je croyais avoir compris, chers collègues
Non, ce n’est pas possible
que les investissements d’avenir n’étaient pas là pour se substituer aux crédits budgétaires.
=======
Mais le problème est majeur.
Je croyais avoir compris, chers collègues.
Non, ce n’est pas possible.
Que les investissements d’avenir n’étaient pas là pour se substituer aux crédits budgétaires.
>>>>>>> 95f5c77c
Le rapporteur général, à juste titre, s’est félicité de cette politique des investissements d’avenir.
Il y a une grande différence, chers collègues.
Eh oui, ce n’est pas la même chose.
Prenez des notes.
Deuxième exemple, la formation professionnelle.
Une paille.
Je suis lucide et exigeant, chers collègues.
Je n’en suis pas sûre.
Vous n’avez pas le monopole de l’exigence.
Aujourd’hui, la dotation de décentralisation s’élève à neuf cents millions d’euros.
Que propose le Gouvernement ?
De débudgétiser.
C’est donc une ressource dynamique en moins pour l’État, monsieur le rapporteur général.
Vous ne pouvez pas contester cela.
Mais je n’ai rien dit !
Voila deux manières de contourner la norme de dépense.
La Gouvernement se félicite donc de stabiliser les dépenses.
Il le fait.
Je viens de citer deux exemples, on pourrait en citer d’autres.
En résumé, pour deux mille treize, ce prélèvement atteint vingt-deux virgule deux milliards d’euros.
Il y avait un certain nombre de circonstances particulières, dont acte.
La fiscalisation des droits familiaux pour les retraités ayant eu des familles nombreuses.
Scandaleux !
Chantournées, quel joli mot !
La croissance est revenue.
Vous vous êtes engagé dans un cercle vicieux.
La pression fiscale monte.
À température constante ?
Dixième analyse, vous refusez d’entendre jusqu’au Conseil constitutionnel.
Trente-huitième analyse.
Non, c’est la dernière.
Les balades découvertes permettent d’observer.
Ah sur les bancs du groupe SRC.
Patience, votre supplice est bientôt terminé.
Allons, laissez Monsieur Mariton finir.
C’est la dernière analyse, mais il me semble que la démonstration est accablante.
C’est tout le débat sur le plafonnement de l’ISF.
De surcroît, il est arrivé que d’autres budgets soient critiqués pour leur manque d’intelligibilité.
L’avenir, vous l’avez gâché.
Et de la pratique.
Vous avez en effet contribué à les creuser grandement.
Cela vous autorise donc aujourd’hui à nous expliquer comment il faut les combler.
Nous attendons vos réponses.
Je vais maintenant reprendre les quelques éléments évoqués par Monsieur Mariton.
Nous y voilà !
En effet, dites-le donc et assumez vos choix.
Le deuxième point de l’argumentation de Monsieur Mariton portait sur le matraquage fiscal.
Je n’ai pas dit qu’hier était parfait.
Voilà ce que serait un esprit de précision.
Nous vous parlons du budget pour deux mille quatorze.
Assumez vos choix.
Veuillez laisser le ministre s’exprimer.
Je les assume parfaitement.
Nous assumons.
Oui, nous assumons et d’ailleurs nous avons perdu.
Les leçons ne sauraient être à sens unique.
Vous devez retrouver la mémoire de la responsabilité qui est la vôtre.
Reconnaissez-le au moins.
La mienne l’est tout autant.
Protestations sur les bancs du groupe UMP.
Je le regrette profondément.
Nous attendons toujours des analyses de votre part.
Quelle piètre défense !
Vous êtes le remplaçant de Monsieur Cahuzac, ne l’oubliez pas.
Monsieur de La Verpillière, laissez parler le ministre.
En tout état de cause, nous allons corriger ces injustices fiscales.
Assumez donc un peu vos choix.
C’est parce que c’est plus efficace que nous prenons ces mesures.
Vous aussi, assumez votre part.
Ces treize milliards, monsieur Mariton, ne vous ont jamais choqué.
Le premier a trait au programme des investissements d’avenir.
Elles étaient à ce point exceptionnelles qu’elles n’avaient pas vocation à être réalisées.
Les recettes exceptionnelles ont été réalisées.
Nous en venons aux explications de vote.
La parole est à Monsieur Pierre-Alain Muet, pour le groupe socialiste, républicain et citoyen.
Nous avons trouvé un déficit à cinq virgule un pourcent.
Voilà ce qu’est la responsabilité.
Sur les bancs du groupe UMP, d’avoir une croissance forte.
Demain, il n’y aura plus d’entreprises.
Vous voyez, monsieur Mariton, ce budget est efficace et responsable.
Vous avez deux minutes, monsieur le député.
Vous êtes tombé dans la facilité.
Vous cherchez à faire oublier cela.
Je ne fais que dire les choses.
Vous dites qu’il faut moins d’impôts, moins de dépenses, moins de déficit.
Pourtant, vous vous y connaissez en matraquage fiscal.
Mais à gauche, quand on augmente les impôts, c’est pour protéger les plus modestes.
Voilà comment la droite traite les impôts.
La réalité, c’est que le déficit baisse d’une année sur l’autre.
Je lui ai dit qu’il avait lui-même rêvé d’atteindre quatre pourcent.
Ce à quoi il m’a répondu, nous l’avons fait.
Il y a, de part et d’autre, des gens extrêmement compétents.
Quand on parle de matraquage fiscal, c’est la réalité.
C’est laborieux.
Monsieur Galut, s’il vous plaît.
La France détiendra alors le record du monde de l’emprunt en euros.
Telle est la réalité.
Je comprends, monsieur le ministre, que vous n’aimiez pas vous entendre dire ces vérités.
Votre attitude était agressive et vous avez été insultant vis-à-vis d’Hervé Mariton.
Je trouve cela dommage et je le déplore.
Laissez conclure Madame Dalloz, s’il vous plaît, mes chers collègues.
Vous faites sans cesse référence au passé.
Non à l’amnésie !
La confiance, il faudra travailler dur pour la faire revenir.
Merci de conclure, Madame Dalloz.
Fini.
Quant à la non-indexation, vous l’avez votée l’année dernière.
La parole est à Monsieur Olivier Carré, et à lui seul.
<<<<<<< HEAD
En un sens, Monsieur le rapporteur général leur a rendu hommage
=======
En un sens, Monsieur le rapporteur général leur a rendu hommage.
>>>>>>> 95f5c77c
Tel est l’objet de la démonstration.
Elle est limitée à cinq milliards d’euros sur l’ensemble des chiffres évoqués
Pour le moins.
C’est court.
Mais de nouvelles mesures lourdes sont prévues.
La première, c’est le respect de la parole de la France.
Rappelons d’abord certains éléments du contexte que nous avons connu.
La pression sur les pays emprunteurs a baissé.
Le déficit budgétaire ne faisait pas peur à l’opposition d’alors, devenue majorité depuis.
Je parlais des déficits structurels.
Dans un tel contexte, la position de la France est singulière.
Est-ce par le mensonge, l’approximation et l’ambiguïté ?
Rien de tout cela.
Voilà un nouveau paradoxe français.
En fait, l’explication tient un peu de la méthode Coué.
Un tel chiffre n’est pas une élucubration de l’UMP.
En d’autres temps, tant de nouveaux engagements auraient pu être consentis sans difficulté.
C’est provisoire mais en la matière il est possible que le provisoire dure.
C’est beaucoup, monsieur le rapporteur général.
Je serais curieux de savoir comment vous êtes arrivé à ce chiffre.
Aujourd’hui, le CICE est particulièrement mal parti, ce qu’on peut regretter.
Même le rapporteur général est d’accord.
Ce qui était notre politique, vous l’avez faite vôtre.
Elle peut aujourd’hui se trouver remise en cause en catimini.
Avant de conclure mon intervention.
C’est pourquoi je dis que l’on mange notre pain blanc.
Je crains que nous ne le payions cher un jour.
Je veux d’ailleurs vous remercier pour le caractère pondéré et carré de votre intervention.
Merci pour la qualité des questions que vous avez posées.
Je vais essayer d’y répondre précisément.
Vous évoquez, d’abord, un dérapage de nos déficits de vingt milliards d’euros.
Il s’agit donc d’une séquence continue de diminution du déficit nominal.
On peut toujours considérer qu’on pourrait aller plus vite dans le rythme d’ajustement.
Je veux dire un mot de ces deux sujets.
J’assume cet allégement devant la représentation nationale.
Le CICE n’est pas la seule mesure que nous avons prise.
Je veux profiter de l’interpellation d’Olivier Carré pour y répondre.
On avait fait un groupe de travail pendant huit mois.
Je confirme mon souhait que cela puisse se faire.
Comme c’est bien présenté !
La parole est à Monsieur Dominique Lefebvre, pour le groupe socialiste, radical, citoyen.
Justement, c’était très bien.
C’est carré.
Elles sont effectivement carrées.
C’est interdit, d’ailleurs.
De grâce, essayons d’avoir un dialogue constructif, apaisé, et posons les choses.
Arrêtez de tout diriger depuis Bercy.
Même votre majorité ne s’y retrouve pas, monsieur le ministre.
Il y a aujourd’hui une incompréhension totale sur ce sujet.
Si tel est le cas, il faudra alors complètement refondre le dispositif.
Vous avez deux secondes, monsieur le député.
Votre temps de parole est épuisé.
Je rappelle que vous avez deux minutes pour vous exprimer, cher collègue.
Cher collègue Olivier Carré, votre intervention invite au dialogue.
Certaines de mes interrogations sont semblables aux vôtres.
Voilà.
La question du déficit structurel revient régulièrement.
L’union bancaire est également une nécessité.
Un point doit néanmoins être éclairci.
Il faut donc se donner du temps.
Il n’est pas surprenant qu’il y ait quelques hésitations.
Vous en avez eu beaucoup, nous en avons encore un peu.
Tout cela va se stabiliser.
Cela concerne donc davantage le débat en séance publique que le travail en commission.
Par ailleurs, il a soulevé une question absolument fondamentale, celle des taux d’intérêt.
Ces taux augmenteront également chez nous, et c’est déjà un peu le cas.
Cela ne peut donc pas durer aussi longtemps que les impôts.
Par conséquent, les taux vont augmenter, et ce de manière terrifiante.
Je vous laisse calculer ce que cela représente, c’est astronomique.
Il est perdu, le garçon.
Cela étant dit, ce débat, académique et pratique, est d’une importance colossale.
Si on prend en compte cette question dans l’élaboration du budget, celle-ci devient impossible.
Exclamations sur les bancs du groupe UMP.
Vous devez aller au bout de votre démonstration.
Nous allons maintenant entendre les orateurs inscrits dans la discussion générale.
La parole est à Monsieur François Asensi, premier orateur inscrit.
Nous aimerions que cela soit vrai, mais la réalité est tout autre.
La crise du capitalisme financier perdure et s’amplifie.
Les Français la ressentent de plein fouet et sont aujourd’hui dans une grande désespérance.
Voilà la régression sociale à laquelle conduisent les politiques libérales.
Les plans sociaux s’accumulent, facilités par l’accord national interprofessionnel.
Ce marasme économique, voilà l’héritage d’années d’ultralibéralisme promues par la droite de cet hémicycle.
Nous payons encore le prix de cette politique au service des plus riches.
Cette attente avait été déçue.
Elle est aujourd’hui totalement ignorée.
Pourtant, partout en Europe, cette politique mène à l’impasse.
N’est-ce pas une des explications de la poussée électorale du Front national ?
Je ne vois pas la rupture avec le gouvernement précédent.
J’en donnerai quelques exemples.
Mais elle touchera l’ensemble des ménages, freinera leur consommation et aggravera la spirale récessive.
Les parlementaires du Front de gauche ne vous comprennent pas.
Plus l’impôt est injuste, moins il est accepté.
Comme en mille sept cent quatre-vingt-neuf, nous avons vraiment besoin d’une révolution fiscale.
Santé, économie, culture, ou encore écologie, beaucoup de secteurs essentiels seront touchés.
Rappelons que les dépenses publiques représentent vingt-deux pourcent du pouvoir d’achat des Français.
Cela se traduira tout d’abord par moins de croissance.
Cela se traduira également par une baisse du pouvoir d’achat des ménages.
Un exemple symbolique, le département de la Seine-Saint-Denis est aujourd’hui en faillite.
La Cour des comptes exige moins d’agents.
En asséchant ainsi la démocratie locale, vous remettez en cause l’organisation républicaine des territoires.
En l’état, ce budget est à nos yeux inacceptable.
Oui, il faut taxer les revenus du capital autant que ceux du travail.
La taxe Tobin n’est pas excessive, elle est impérative.
La parole est à Monsieur Thomas Thévenoud.
Une fine lame.
Vous avez organisé la claque.
Voilà en effet les priorités du gouvernement de la France et de cette majorité.
Je pense en particulier aux cent cinquante mille emplois d’avenir.
Il faudrait plutôt de vrais emplois.
Des moyens supplémentaires sont également octroyés à Pôle emploi.
Il faut également mentionner les contrats de génération.
À quoi sert encore un budget ?
À encourager la croissance.
C’est tout à fait vrai.
Monsieur Carrez, dans son contre-budget.
Il propose de supprimer un certain nombre de minima sociaux.
Il entend même supprimer des crédits destinés au SAMU social.
Peut-être ne l’avons-nous pas assez dit.
Quelle imagination vous avez !
La dette est un impôt sur la naissance.
Ce gouvernement et sa majorité se sont engagés à désendetter le pays.
J’en viens à l’impôt sur le revenu, dont on parle beaucoup.
La droite a décidé de remettre en cause sa progressivité.
Certains trentenaires de l’UMP proposent même de l’annuler.
Vous avez d’excellentes lectures.
J’espère que vous n’en faites pas partie, monsieur Darmanin.
Belle proposition en effet !
Merci de conclure, monsieur le député.
Nous avons décidé, au contraire, de renforcer la progressivité de l’impôt sur le revenu.
Il faut conclure, mon cher collègue.
Oui, il faut remettre la justice au cœur de notre système fiscal.
Merci, monsieur le député.
On tombe vraiment de l’armoire quand on entend cela.
Dieu merci, vous avez donné votre copie au Premier ministre.
Quoi qu’il en soit, c’est là la preuve d’une improvisation assez perturbante et troublante.
Ce projet a presque immédiatement avorté.
Cette année, vous avez sorti l’idée consistant à prendre en compte l’excédent brut d’exploitation.
Devant le tollé général, c’est finalement l’excédent net d’exploitation qui est retenu.
Il l’est pour les particuliers.
Et pour les familles.
Vous bénéficiez de cette évolution, mais vous n’en faites pas grand-chose.
Votre second joker siège à la Commission de Bruxelles et s’appelle Olli Rehn.
En matière de coût du travail, vous évoquez le crédit d’impôt compétitivité emploi.
Et il y en a pour quatre-vingts milliards.
Vous avez manqué l’occasion d’afficher une ambition élevée et d’entreprendre des réformes exigeantes.
Je vous remercie d’avoir respecté votre temps de parole, mon cher collègue.
La parole est à Monsieur Philippe Vigier.
Ce budget est l’acte de décès de cette promesse solennelle de François Hollande.
Ce projet de loi de finances est également marqué par une série d’échecs.
Et quelle est l’assiette ?
Carré a parlé de l’assiette, lui.
Promesse enterrée.
Cette mesure va dans le bon sens, mais elle manquera de souffle.
C’est pourquoi nous vous proposons d’aller plus loin.
Rien que cela !
À vous de choisir, monsieur le rapporteur général.
Que des victoires aux élections, ensuite.
En tout cas, les résultats sont au rendez-vous.
Vous m’accorderez, monsieur Cherki, que ceux de l’Allemagne sont meilleurs que les nôtres.
Vous nous aviez demandé de vous donner du temps, et nous avions pris date.
Aujourd’hui, force est de constater que les résultats ne sont pas au rendez-vous.
Le budget deux mille treize a ainsi confirmé les orientations que nous avions actées.
Pour la première fois depuis longtemps, le taux des prélèvements obligatoires sera stabilisé.
Je vous remercie de bien vouloir conclure, mon cher collègue.
Celui-ci est réel et immense.
Il n’y a qu’en France que l’on pense que les taux d’intérêt resteront bas.
Mais je citerai un seul exemple.
Monsieur Volcker a pris sa retraite définitive, et nous en restons là.
Le raisonnement n’est pas faux, c’est exact.
Le Gouvernement est bien obligé de faire avec ce qu’il a.
Ma seconde remarque porte sur la compétitivité.
L’obligation de compétitivité s’est considérablement accrue avec la crise.
Je suis très sincère.
C’est tout de même une évolution fondamentale.
Le Gouvernement entreprend, dans le même temps, la réindustrialisation du pays.
Merci de conclure, mon cher collègue.
Je conclus, madame la présidente.
Par ailleurs, je ne rappellerai pas la tentative de taxer l’EBE.
Elle a avorté et c’est heureux.
La parole est à Monsieur Guillaume Bachelay.
Le rythme, c’est le redressement puis le dépassement, la production pour la répartition.
Quant aux priorités, j’en compte trois principales.
Je citerai, d’abord, l’investissement productif et la croissance durable.
Oui, nous affirmons l’impératif productif pour embaucher, investir, innover, exporter.
Deux mille agents supplémentaires rejoindront Pôle emploi pour toujours mieux accompagner les demandeurs d’emploi.
L’opposition prétend que les déficits dérapent, elle confond le présent et son bilan.
Je constate, au contraire, que les déficits diminuent.
C’est la mandature sérieuse après la législature dispendieuse.
Après plusieurs reculades, il est désormais attendu à quatre virgule un pourcent.
Le pire, c’est que tous ces sacrifices semblent en vain.
Hier soir, Le Monde titrait, Les Français jugent l’impôt excessif et injuste.
Assumez vos décisions, monsieur le député.
Les particuliers sont assommés, mais les entreprises ne sont pas mieux loties.
Illisible, enfin, car pour financer votre CICE, vous augmentez le mauvais taux de TVA.
La restauration qui n’a rien produit.
Vous être désolé que les Français ne vous fassent pas confiance.
Tout cela est incohérent, quand le même gouvernement affirme entendre les entreprises.
N’oubliez pas Monsieur le ministre du budget.
Plus de vingt mille foyers y sont en attente d’un logement social.
Les produits de première nécessité coûtent quarante pourcent plus cher.
Il n’y a pas de continuité territoriale.
Les dettes sociales et fiscales des entreprises avoisinent le milliard d’euros.
J’ai également déposé des amendements à l’article treize pour le parfaire.
La parole est à Monsieur Jacques Bompard.
J’espérais secrètement me tromper.
Il vous a donné raison.
Cela représente plus de quatre-vingt-dix pourcent de la richesse nationale, presque une année entière.
Et vous utilisez les vieilles méthodes éculées en recourant massivement aux emplois aidés.
Vous ne gérez pas la France, vous appliquez votre idéologie.
Les Français pensent que c’est ce dont vous manquez le plus.
La parole est à Monsieur Thierry Mandon.
Nous attendons de voir.
C’est la vérité des chiffres.
Dont il convient de souligner l’intelligence.
Parlez-en aux entreprises.
La seule difficulté repose dans son préfinancement.
Il s’applique mécaniquement, jusqu’à deux virgule cinq SMIC.
On ne peut contester que cet effort soit massif.
Tout d’abord, pour la compétitivité sur laquelle je ne reviens pas.
Ce choix indispensable est aussi un pari.
Nous ne le gagnerons pas seuls.
La parole est à Monsieur Bruno Le Maire.
C’est le cas.
François Hollande avait proposé une révolution fiscale.
On réduit leur budget d’un virgule cinq milliard d’euros.
Vous auriez pu alléger les charges qui pèsent sur un certain nombre de familles.
Vous avez rigoureusement décidé l’inverse.
Cette mesure vise directement et très concrètement les ménages les plus modestes.
Cela est désormais terminé.
Le mal est fait.
Mais la croissance marche sur deux jambes.
C’est bien de le dire.
Elle va permettre de favoriser durablement une filière riche en emplois non délocalisables.
Le soutien au secteur du logement est également l’une de nos priorités.
Il est indispensable afin de répondre aux besoins des Français.
Elles sont donc l’un des principaux moteurs de l’économie.
Il faut également saluer l’augmentation des dispositifs de péréquation verticale et horizontale.
La situation des conseils généraux a également été prise en compte.
Fénelon écrivait que le vrai courage ne se laisse jamais abattre.
Même Madame Bettencourt, alors qu’avec vous, elle recevait des chèques.
Ils avaient raison.
Quelle spoliation !
Ils ont vu leurs impôts augmenter et leurs charges s’accroître.
C’est vous qui avez menti aux Français en finançant tout cela par la dette.
Un seul avantage a été maintenu, au profit des employeurs.
Vous êtes en totale contradiction.
Comme Monsieur Mandon.
C’est de la comptabilité d’épicier.
Là n’est pas le courage, ni la vérité en politique.
Ce n’est pas la création de la BPI qui va régler le problème.
Vous payez le prix du mensonge.
Il faut donc baisser les dépenses.
Monsieur le ministre, ce n’est certainement pas vous que j’accablerais.
Je voulais consacrer à ces sujets, disais-je, mes quelques minutes d’intervention.
La moutarde m’est montée au nez.
Parlons des jeunes puisque vous en parlez fort peu, chers collègues de l’opposition.
Qu’avez-vous fait pour leurs parents ?
Rien non plus.
Voilà ce qu’on fait pour les familles et que vous, vous n’avez pas fait.
Les baisses de dépenses ne sont en effet pas affectées mais globalisées, généralisées.
C’est considérable.
Aucune réforme structurelle n’a été engagée qui permettrait de réduire réellement la dépense publique.
Nous partageons votre détermination.
Nous vous accompagnerons dans cette lutte.
Vous avez cité les cinq premiers.
Quatre.
Avant les trois derniers.
De la deuxième partie.
Le premier, c’est, Persévérer.
Eh bien, je vous le dis très sincèrement, errare humanum est, perseverare diabolicum.
C’est original.
L’ordre du jour appelle les questions au Gouvernement.
Les Français rejettent massivement votre politique.
Ils rejettent le Président des impôts et le Président du chômage.
Vous êtes impopulaire et en passe de perdre votre majorité.
Depuis ce matin, la cacophonie gouvernementale est à son comble.
La parole est à Monsieur le Premier ministre.
Vous m’épaterez toujours, Monsieur le Président Jacob.
Vous avez voulu nous faire la leçon sur tout.
<<<<<<< HEAD
(Rires et applaudissements sur les bancs des groupes SRC, écologiste et RRDP.
Un peu de hauteur
=======
Rires et applaudissements sur les bancs des groupes SRC, écologiste et RRDP.
Un peu de hauteur.
>>>>>>> 95f5c77c
Écoutons la réponse dans le calme, je vous prie.
Revenons donc aux choses sérieuses.
Hier et aujourd’hui, une émotion particulière s’est exprimée.
Mêmes mouvements.
J’ai entendu et compris l’émotion particulière qu’a suscitée le cas de cette jeune fille.
Monsieur le Premier Ministre, vous connaissez la souffrance de la Bretagne.
À situation exceptionnelle, réponses exceptionnelles.
En même temps, il faut agir dans l’urgence.
Nous ne laisserons tomber personne, c’est l’engagement que je prends.
C’est incompréhensible.
Ce chantier a été lancé.
Pour apporter des réponses concrètes à la filière de l’agroalimentaire.
Ces équipes arriveront dans les prochains jours.
Les forces économiques et sociales y seront associées.
Ma question s’adresse au Ministre de l’écologie, du développement durable et de l’énergie.
Rien de neuf, l’ANSES recommande à nouveau de réduire l’exposition aux ondes électromagnétiques.
Vous le savez, rien n’a été fait pour protéger la population.
Vous conviendrez qu’il n’est plus possible d’attendre.
Nous avons en main toutes les informations pour agir.
Aussi, ma question est simple.
L’ANSES a publié son nouveau rapport hier.
La défense, fonction régalienne, n’en fait pas partie.
Aujourd’hui, l’ensemble des forces combattantes du pays tient dans le stade de France.
En fait, un sentiment d’injustice prédomine parmi les militaires.
Les anciens militaires, surtout.
La parole est à Monsieur le ministre de la défense.
Merci de votre question, monsieur le député Folliot.
Merci d’avoir rendu hommage à l’action de nos forces armées au Mali.
Votre question appelle une première observation d’ordre volumétrique.
La parole est à Monsieur Erwann Binet, pour le groupe socialiste, républicain et citoyen.
Ma question s’adresse à Monsieur le ministre de l’éducation nationale.
C’est un fantasme.
Vous avez entendu Monsieur Hetzel hier, monsieur le député Binet.
Je dis à la majorité qu’elle peut être fière.
Monsieur Hetzel a parlé d’expérimentation.
Je vous suggère de vous rasseoir et d’écouter la question de Monsieur Suguenot.
C’est un scandale.
Il y en a vraiment qui cherchent à se faire casser la gueule.
Si vous voulez discuter avec le ministre, vous ferez cela en dehors de l’hémicycle.
Vous avez la parole, monsieur Suguenot.
Allons, mes chers collègues, asseyez-vous.
Ce n’est que l’augmentation des droits de mutation qui est promise aux départements.
Monsieur le ministre, l’agroalimentaire va mal.
D’abord, il est vrai que nous appelons les collectivités locales à faire un effort.
C’est pourtant ce que vous faites en permanence.
En outre, désormais, nous ajustons tous nos budgets par des économies en dépenses.
Deux minutes.
C’est terminé.
La parole est à Monsieur le ministre de l’économie et des finances.
Car la croissance, l’emploi, tels sont la philosophie et la finalité de ce budget.
La France est sortie de la récession, et la reprise est là.
Vous mentez.
Voilà ce qu’est notre budget, monsieur le député.
La parole est à Madame la ministre déléguée chargée de la décentralisation.
Vous avez évoqué le non-cumul de mandats.
La parole est à Monsieur Boinali Said, pour le groupe socialiste, républicain et citoyen.
Le secteur libéral est frappé par de nombreux départs non remplacés.
Plusieurs pistes ont d’ores et déjà été ouvertes.
Enfin, l’établissement d’un régime fiscal particulier va être étudié par le ministère des finances.
Ma question s’adresse au ministre de l’agriculture, de l’agroalimentaire et de la forêt.
Non, vous ne faites pas le choix de l’équilibre et de la justice.
À la veille des élections européennes, c’est pour vous un trop grand défi.
C’est le régime inacceptable de la double peine.
Déséquilibrée, votre déclinaison nationale de la PAC est aussi injuste.
C’est d’ailleurs l’occasion de discuter directement avec les agriculteurs.
Ensuite, je n’ai jamais affirmé que l’aide à l’hectare serait la même partout.
L’agriculture française de demain a besoin d’agriculteurs.
Tel est l’enjeu de la surcotation des cinquante-deux premiers hectares.
C’est un sujet important qui sera pris en compte.
Elle souffre d’un manque d’investissements publics générateurs d’investissements privés.
Telle est la raison d’être du CICE.
Cette mesure est donc puissante, efficace, et monte en régime.
Elle va alimenter de plus en plus la croissance et l’emploi en France.
Je vous appelle donc à la soutenir comme elle le mérite.
Ma question s’adresse à Monsieur le ministre de la défense.
Les Français doivent savoir quel est votre programme pour la défense.
J’ajoute que le Gouvernement maltraite également les anciens combattants.
La région d’Orléans en est d’ailleurs particulièrement bénéficiaire.
Ma question s’adresse à Madame la ministre déléguée chargée de la réussite éducative.
Nous allons par ailleurs, madame Dufour-Tonini, lancer des concertations sur vos propositions.
Dans les académies, des moments de débat permettront aux jeunes de s’exprimer.
Il faut que les enseignants continuent à les inciter à le faire.
C’est une manière d’apprendre la citoyenneté qui sera dorénavant importante pour notre pays.
Dans les priorités dégagées figure bien la ligne POLT.
Vous prendrez très prochainement une décision concernant les matériels roulants.
Le POLT, c’est maintenant.
La ligne POLT est un enjeu majeur pour le désenclavement des territoires.
Mais cette somme ne sera pas suffisante.
Le grand plan de modernisation du réseau, demandé à RFF, complétera cette politique.
Cela concerne l’ensemble des propriétaires, y compris les agriculteurs.
Le problème que vous soulevez se pose.
Nous avons terminé les questions au Gouvernement.
Hier soir, l’Assemblée a commencé d’entendre les orateurs inscrits dans la discussion générale.
Nous allons à présent entendre les porte-parole des groupes.
Monsieur le ministre, personne ne conteste les difficultés léguées par la majorité précédente.
C’est le plus grand braquage autorisé des finances publiques.
Or parler de budget, parler de fiscalité, c’est parler de nos choix de sociétés.
Non, c’est le fond qui compte.
Ce qui doit nous interpeller, c’est le projet politique qui sous-tend cette démarche.
Le crédit compétitivité emploi en est l’illustration.
Ce n’est pas vrai, n’exagérez pas.
Monsieur le ministre, c’est ce cancer financier qu’il faut combattre.
Alors, ne leur donnez pas, ne leur donnons pas cette occasion.
Oui, le consentement à l’impôt est menacé.
Il faut réhabiliter l’impôt, la contribution à la charge commune.
Faire le dos rond ne peut tenir lieu de politique.
Il faut changer de cap.
C’est dans ces moments de crise qu’il faut inventer, créer, faire preuve d’audace.
Nous devons également revoir de fond en comble l’impôt sur les sociétés.
Cette loi de finances est une occasion manquée.
C’est ainsi que la France restera un grand pays.
Votre responsabilité est écrasante.
Bien sûr, vous nous accuserez d’étouffer l’économie et nos entreprises.
Mais, de vous à moi, votre bilan parle pour vous.
Bref, votre contre-budget, c’est un véritable assommoir économique et social.
Les premiers résultats sont là.
Ils sont encourageants, mais ils restent fragiles.
Les ménages, du reste, ne pourraient ni le supporter, ni l’accepter.
C’est ce que nous ferons au cours des heures de débat qui nous attendent.
Heureusement que l’UMP est parfois là pour sauver le Gouvernement.
Et l’UDI.
De nombreux députés socialistes aussi.
Poursuivons le recensement de vos contradictions.
Voilà une proposition que vous avez faite fin deux mille douze.
Vous aviez le temps de vous y préparer.
Eh bien non !
Vous avez un peu d’arithmétique, monsieur le rapporteur général.
Il manquera donc quatre virgule six milliards d’euros.
Il y aura aussi des économies.
Revenons-en à la croissance.
Monsieur le rapporteur général, est-ce que la croissance se rétablit un peu ?
Si peu.
Nous aurons zéro virgule deux pourcent, c’est cent pourcent de plus.
C’est assurément de la croissance, mais c’est peu pour sauver la France.
En deux mille quatorze, vous prévoyez zéro virgule neuf pourcent de croissance.
Avec un déficit de six pourcent.
Ce fut souvent le cas, notamment avec les gouvernements de gauche.
Tiens, tiens.
Mais cela se fera de manière si artificielle, si construite.
Les emplois aidés ont été minorés pendant tout le début de l’année.
Qu’en est-il de ce critère ?
Le niveau des impôts est excessif.
Voilà une fin de mandat extraordinaire, quarante-huit virgule huit pourcent de prélèvements obligatoires.
Le déficit de l’État sera de quatre-vingt-deux virgule deux milliards.
C’est une évolution assurément coupable de nos finances.
Il faut bien sûr les réduire.
C’est le droit d’inventaire de Monsieur Mariton.
Or je le reconnais volontiers.
En dix ans, six cents milliards de dettes supplémentaires.
Monsieur le ministre, un budget n’est pas un rite.
Je vous l’ai dit hier, c’est un faux budget que vous nous présentez.
Il y faut de la volonté et du courage.
Nous pensons alors pouvoir un jour être dignes de la confiance des Français.
Jusqu’ici, c’est juste.
Pour l’UDI, ce budget est celui des illusions perdues.
Des preuves.
Ça, c’est une analyse.
C’est vrai, et nous l’assumons.
Ils perdent, en moyenne, cinq cents euros par an.
L’augmentation de six euros de la redevance audiovisuelle touche également la quasi-totalité des ménages.
Ils perdront en moyenne cinq cents euros par an.
Ça, c’est vrai.
Votre politique a des effets désastreux pour les ménages modestes.
Et vous aggravez la situation en deux mille quatorze.
Cela est intolérable.
Deuxième critique, ce budget est économiquement inadapté.
Ce dispositif est une véritable usine à gaz.
Mensonge.
Mais vous n’y êtes pour rien.
Il ne s’agit pas d’économies réalisées par le Gouvernement.
J’ajoute que vous avez multiplié les fusils à un coup.
En définitive, nous assistons à la poursuite de la hausse des dépenses publiques.
Il est donc temps d’agir.
Mes chers collègues, je conclurai en disant que tous les voyants sont au rouge.
Quand allez-vous vous arrêter ?
Vous n’avez que dix minutes.
Mes chers collègues, il faut s’interroger sur cet écart croissant.
Pour nous, il existe deux grandes causes à cette situation.
La première est que vous avez considérablement surestimé le taux de croissance potentielle.
Vous parlez déjà depuis plus de onze minutes trente.
Aux douze milliards du programme d’investissements d’avenir.
Même en tenant compte de ce programme, le déficit est encore en augmentation.
Vous parlez depuis douze minutes.
Le Gouvernement cumule les médailles.
Ce n’est pas là l’essentiel.
Douze minutes trente.
Merci, monsieur de Courson.
Nous avons la semaine pour poursuivre nos débats.
Il faut diminuer les effectifs de la fonction publique.
Merci, mon cher collègue.
Au revoir, monsieur de Courson.
Vous avez parlé treize minutes, c’est trente pourcent de dépassement.
La parole est à Monsieur Éric Alauzet.
Le consentement à l’impôt s’affaiblit.
Il se confirme que le réchauffement climatique.
Le dérèglement climatique, et non le réchauffement.
Ce contexte permet de comprendre l’évolution de la trajectoire budgétaire.
Mais ces mesures sont nécessaires.
Il faut insister sur la neutralité des prélèvements qui accompagnera cette mesure.
C’est devenu intenable, monsieur le ministre.
Nous ne pouvons plus cautionner cette situation connue de tous.
Nous agissons également en faveur des étudiants par la revalorisation des bourses.
La possibilité de restaurer la déduction pour frais de scolarité constitue une bonne nouvelle.
La conversion écologique doit devenir notre nouvelle boussole.
Nos propositions iront dans ce sens.
Contrairement aux années passées, on pourrait penser que la crise financière est résolue.
Les établissements de crédit se portent mieux.
La monnaie unique n’est plus attaquée.
Néanmoins, cette éclaircie économique repose sur des bases instables.
L’autre danger, c’est la difficulté à créer de la croissance et donc des emplois.
Sans croissance, nous ne pourrons sortir de la crise.
Quand bien même la crise financière serait résolue.
Les marges de manœuvre sont étroites.
Mais le Gouvernement s’y est attelé avec courage, persévérance et dévotion.
La croissance et l’emploi sont au cœur du projet de loi que nous examinons.
Mais il se veut réaliste.
Premièrement, il repose sur une prévision de croissance plausible.
Deuxièmement, il tient compte de la situation économique actuelle.
Certains en font un motif de reproche.
Troisièmement, l’objectif de déficit est équilibré.
Nous nous en réjouissons, monsieur le ministre.
L’effort sur les dépenses est réel.
Le président de la commission des finances en est convenu hier soir.
C’est un effort considérable lorsque l’on connaît l’évolution tendancielle des dépenses publiques.
On peut bien évidemment discuter sur les chiffres retenus quant à cette évolution tendancielle.
Mais on ne saurait nier que l’effort est réel, conséquent et peut-être même historique.
C’est un peu exagéré.
En contrepartie, certains secteurs non prioritaires ont vu leur budget diminuer.
La solidarité ou le logement.
Nous aurons l’occasion, mes chers collègues, d’y revenir lors des discussions budgétaires.
Mais je voudrais dire un mot sur le budget de l’outre-mer.
Le budget de la mission Outre-mer est stable.
Au vu de la situation économique dans les territoires ultramarins, c’est une nécessité.
Pour autant, la réforme proposée demeure largement perfectible.
Ils sont issus d’un rapport parlementaire de nos collègues Jean-Claude Fruteau et Patrick Ollier.
Je vous invite, monsieur le ministre, chers collègues, à soutenir l’ensemble de ces amendements.
Toutefois, nous avons quelques inquiétudes quant à l’efficacité de cette mesure.
Rien n’empêche les collectivités de compenser ces pertes par de nouvelles recettes.
Surtout, la répartition de l’effort est uniforme.
Voici pour les dépenses.
Pour les recettes, l’effort se traduit par une hausse limitée des prélèvements obligatoires.
On entend que l’effort fiscal favorise plus les entreprises que les ménages.
Est-ce vrai ?
Oui, dans une certaine mesure.
Mais il ne faudrait pas surestimer cette différence de traitement.
Le taux de prélèvement obligatoire est stable pour les entreprises.
Plusieurs mesures sont favorables aux ménages.
Cette année encore, la décote sera revalorisée.
Certes, le dispositif passé n’était pas suffisamment restrictif.
Le groupe RRDP souhaiterait que cette disposition soit aménagée.
Ce que nous souhaitons, c’est une réforme d’envergure sur plusieurs années.
On annonce une réforme de la fiscalité des entreprises.
Nous y sommes favorables.
Mais elle ne saurait faire l’impasse sur l’optimisation fiscale des grandes entreprises.
Le candidat Hollande avait repris cette idée.
Il est aujourd’hui temps, monsieur le ministre, de réaliser cet engagement.
On nous rétorque qu’il faut de la stabilité fiscale.
Bien entendu.
Pour autant, il ne faudrait pas que le débat sur la fiscalité nous aveugle.
Et encore moins aux taux nominaux.
Le défi majeur pour l’économie française, c’est la compétitivité hors coût.
Comment la rétablir ?
Par l’innovation.
Nous nous préoccupions également de l’utilisation des fonds des investissements d’avenir.
Le Président de la République a exposé trente-quatre plans d’actions pour dynamiser l’industrie.
Là aussi, nous en sommes satisfaits.
Nous aussi.
Par ailleurs, la réforme du marché du travail doit être poursuivie.
Le coût des emplois précaires a été augmenté.
C’est une réelle avancée.
Mais il faudrait désormais atténuer la frontière entre emplois protégés et emplois précaires.
La simplification des normes et des démarches administratives est indispensable.
Le Gouvernement a mis en place un grand chantier.
Il légiférera par ordonnance.
Nous verrons les résultats.
Enfin, il est certain qu’une réforme des professions réglementées pourrait dynamiser l’économie française.
Eh bien !
Courage !
Toutefois, ne surestimons pas ses effets et prenons garde aux attentes démesurées.
Mais la question doit être sérieusement soulevée.
Le budget fixe les lignes directrices du Gouvernement et de sa majorité.
C’est un contrat que nous passons avec nos concitoyens.
Pour être accepté, ce contrat doit être compris par chaque partie.
Le discours doit être clair et univoque.
Ni entre la réduction des dépenses fiscales et la réduction des dépenses budgétaires.
Si une règle doit primer, c’est la clarté du discours.
Nous sommes bien d’accord.
Le Parlement n’est pas un cabinet de comptables.
Il vote sur un projet, une ligne directrice, une vision.
Nous n’avons pas à rougir.
Ce budget est vertueux.
L’OFCE l’a montré.
C’était un choix politique.
Plusieurs centaines d’amendements visant à baisser les impôts et augmenter les dépenses.
De ce point de vue, le sarkozysme a encore de beaux jours devant lui.
C’est l’inventaire.
Réhabiliter l’impôt, c’est aussi faire en sorte que l’action publique soit efficace.
L’État – la puissance publique – a structuré la France.
Nous avons même voté contre.
Monsieur le ministre, sur ce point, tenez bon.
La parole est à Monsieur Guillaume Chevrollier.
Il s’agit d’une politique en trompe-l’œil.
Vous vous gargarisez des économies que vous vous décidez enfin à faire.
Cependant, vous me permettrez deux réserves d’importance.
D’une part, ces économies sont en projet et ne sont pas encore réalisées.
On est loin d’être sûrs que les milliards d’économies annoncés soient finalement réalisés.
Deuxième défaut de votre politique, les revirements continus.
Ce gouvernement ne sait pas où il va.
Nous subissons sans cesse des rétropédalages.
On nous annonce une taxe sur l’excédent brut d’exploitation avant qu’elle ne disparaisse.
Les taux de TVA varient d’un jour à l’autre selon les secteurs.
Ces changements continuels ont des effets très néfastes.
Ils nuisent à notre économie.
Les entreprises n’ont aucune visibilité alors qu’elles ont besoin de stabilité fiscale.
Dès votre arrivée au Gouvernement, les déclarations ont été fracassantes.
Les entreprises étouffent.
Notre compétitivité décline.
Cela inquiète car cela montre combien vos services connaissent mal le monde de l’entreprise.
Vous proposez une surtaxe temporaire sur l’impôt sur les sociétés.
Permettez-moi d’exprimer mon scepticisme.
En matière d’impôt, le temporaire est rare.
Notre pays a besoin d’eux.
Nous ne pourrons donc pas voter ce budget.
On ne peut dépenser plus qu’on ne gagne.
Vous vous êtes assis dessus pendant dix ans.
Pour ce faire, des réformes structurelles courageuses sont à mener.
Il n’a pas la nôtre.
La parole est à Madame Eva Sas.
Cette double contrainte a des traductions très concrètes.
Il s’agit tout d’abord de quinze milliards d’économies budgétaires.
Jamais un budget n’a porté un tel effort de réduction des dépenses publiques.
Notre pays en a également besoin pour créer des emplois.
Et c’est ce que nous vous proposerons au travers de plusieurs amendements.
La transition écologique n’est pas un concept.
Aucune mesure d’envergure n’est prévue sur ces sujets dans ce budget deux mille quatorze.
Voilà seize mois que nous avons été élus, monsieur le ministre.
On aimerait une réponse du ministre.
C’est certain.
Mais, mes chers collègues, si l’effort est sensible, le redressement, lui, se fait attendre.
Continuer comme cela est donc d’une cohérence totale.
Cela n’a rien d’étonnant, il en va toujours ainsi en période de récession.
Et c’est de cette façon qu’une économie redémarre.
Un mot sur la réforme des retraites.
Une réforme profonde est nécessaire.
En conclusion, ce budget poursuit le redressement de nos finances publiques.
Voilà une leçon d’économie.
La parole est à Monsieur Luc Chatel.
On n’a pas été déçus.
Aujourd’hui, le trop-plein fiscal est atteint.
Mais le problème n’est pas là.
Le problème, ce n’est pas l’impôt en soi.
Et la plupart de ces gens sont des sympathisants du parti socialiste.
Un RSA jeunes ou généraliser le tiers payant.
Monsieur le ministre, vous avez trahi vos électeurs, vous avez trahi les Français.
Vous avez réussi à asphyxier l’économie française.
L’investissement dans l’industrie est en baisse.
Et vous osez encore nous parler de reprise.
C’est un acharnement systématique à l’encontre des forces vives de notre pays.
Votre mesure n’est pas raisonnable.
C’est un mauvais coup porté à nos entreprises qui vont le payer cher.
La France est en train d’étouffer.
Et cette urgence était due aux déficits dont nous avons hérité.
Je pense par exemple aux contentieux avec Bruxelles.
Ce déficit public s’accompagnait d’un déficit de confiance en l’action publique.
C’est une excellente nouvelle.
Le soixante-millième contrat a été signé récemment, nous devons tous nous en réjouir.
Mais ce plan n’est pas réalisé au détriment du redressement des comptes.
Quel aveuglement.
La parole est à Monsieur Jean-Pierre Gorges.
Cela commence mal.
La litanie du bilan a été votre seule réponse et le reste encore, d’ailleurs.
Cela nous intéresse.
Les économies ?
Vous en parliez, mais vous n’en avez jamais fait.
Pas vous.
Vous avez découvert la crise.
Après les acteurs économiques, ce sont les contribuables qui l’ont senti passer.
Pendant ce temps, vous avez prétendu assumer l’impopularité au nom de la justice fiscale.
Aujourd’hui, nous arrivons à la troisième étape.
Vous créez quelques ingrats, et des milliers de mécontents.
Et aussi des aigris.
Personne n’y comprend plus rien.
Les effets d’annonces contradictoires désorientent tout le monde.
Les vôtres ne sortent pas davantage.
Analysez bien les résultats, vous verrez.
Aujourd’hui, le verdict est sans appel.
Trop d’impôt tue l’impôt, tout le monde le sait.
Alors, s’agissant de la justice fiscale, il y a une contradiction.
Et qu’avec les résultats, la confiance va renaître.
C’est pourtant quand tout va bien qu’il faut oser réorganiser.
Et j’ai pris la suite d’un socialiste.
La parole est à Monsieur Jean-Paul Chanteguet.
C’est cet enchaînement pervers qu’il faut remplacer par un cercle vertueux.
Ce nouveau modèle de développement existe.
À nous de le porter.
Plusieurs États, l’Allemagne, la Suède, le Danemark notamment, l’ont expérimenté.
Le changement climatique est la menace la plus identifiée.
Il serait donc paradoxal que la puissance publique ne suive pas ce choix citoyen.
C’est une quasi-unanimité, tout le monde critique l’asphyxie économique de notre pays.
Avec ce projet de loi de finances, vous allez malheureusement l’aggraver.
Mes chers collègues, nous avons dépassé ce seuil.
Monsieur le ministre, vous avez un mental d’acier, je le reconnais.
Aujourd’hui, les recettes fiscales ne rentrent plus.
Les nouveaux prélèvements sur les revenus des Français devraient dépasser douze milliards l’année prochaine.
Je suis convaincu que nos concitoyens connaissent parfaitement la situation préoccupante de notre pays.
Ils savent qu’un effort collectif est nécessaire et ils y sont prêts.
Mais deux problèmes se posent, monsieur le ministre.
Certains de nos collègues s’en sont d’ailleurs félicités.
Évidemment, l’effet économique est désastreux.
Il y a deux choses que vous omettez de dire.
La première, c’est que toute votre stratégie repose sur la faiblesse des taux d’intérêt.
La Cour des comptes vous l’a dit.
Mon cher collègue.
Je conclus.
La deuxième, c’est que la baisse du déficit se dégrade.
C’est signé Didier Migaud.
La vérité de ces chiffres est incontestable.
Là où vous criez au succès il n’y a au fond que des échecs.
La parole est à Monsieur Pascal Terrasse.
J’ai donc l’expérience des années passées, j’en dirai un mot tout à l’heure.
Nous étions en désaccord sur un certain nombre de points et d’articles.
Cette croissance, je souhaite vous en dire un mot.
Précisément, ils se les sont cassées.
C’est à vos électeurs qu’il faut le dire.
Je veux parler de la mise en place du rapport Gallois.
De ce point de vue-là, regardons les choses assez simplement.
Avec le Gouvernement, monsieur le ministre, vous avez pris les mesures structurelles qui s’imposaient.
De ce point de vue, le rapport Gallois nous donne un juste horizon.
Je suis également très satisfait des mesures qui sont prises en matière de logements.
Faut-il moins d’enseignants ?
Personne ne souhaite qu’ils soient moins nombreux dans les classes.
<<<<<<< HEAD
Il faudra tout de même vous décider
C’est pourquoi
C’eût été une mesure sociale
Encore une promesse trahie
=======
Il faudra tout de même vous décider.
C’est pourquoi.
C’eût été une mesure sociale.
Encore une promesse trahie.
>>>>>>> 95f5c77c
Nous aurons l’occasion d’en reparler, mon cher collègue.
Mais nous continuerons à travailler avec vous.
La parole est à Monsieur David Douillet.
L’impôt doit rester juste et tolérable, or vous avez clairement dépassé les limites.
Selon la bonne vieille maxime, trop d’impôts tue l’impôt.
L’exil fiscal est reparti de plus belle.
Ceux-là, nous ne les reverrons jamais.
C’est faux et archifaux.
Tout cela est aléatoire.
J’en viens désormais à la sécurité.
Vous annoncez la création de nouvelles zones de sécurité prioritaire, merveilleux.
Les dotations de fonctionnement ne prennent pas la mesure de la réalité.
Ce budget n’est que la traduction de votre obstination et de votre incompréhension.
Non au dopage.
La parole est à Monsieur Alain Fauré.
Ce n’est pas tout à fait faux.
Une consultation pour amnésie avérée s’impose.
Il doit pourtant bien y avoir une raison pour que vous soyez dans l’opposition.
Le projet de loi de finances deux mille quatorze s’inscrit dans cette voie.
Vous, c’est plutôt un microscope que vous utilisez.
Eh oui, les taux baissent.
Parce qu’il est nécessaire pour redonner de l’espoir et surtout de la dignité.
Il est bon de le rappeler.
Voilà une réalité incontestable.
Horresco referens.
En somme, c’est un budget réaliste et volontariste.
Vous n’y croyez pas.
Que nous devons défendre avec force et vigueur, ici et à l’extérieur.
À l’extérieur, c’est plus difficile.
La confiance ne se décrète pas, elle se gagne.
Allons à l’essentiel.
Prenez donc un pot de peinture.
C’est déjà mieux.
Ils s’interrogent quant à l’efficacité de votre politique.
Ils sont du même coup agacés par votre frénésie fiscale.
À l’instar de mes collègues, je souligne l’augmentation de tous les taux de TVA.
Elle aurait profité au plus grand nombre.
En vérité, vous avez bâti votre campagne sur la suppression de ce dispositif.
Et de vos factures.
Cela vous oblige à augmenter la TVA bien plus que nous ne l’aurions fait.
A contrario, vous minorez fortement l’indemnité compensatoire de formation destinée aux employeurs d’apprentis.
Pourtant, ces PME offrent de réelles perspectives à nos jeunes.
Ce sont là les vrais emplois d’avenir.
Notre voisin allemand l’a bien compris, lui qui incite fortement à l’apprentissage transfrontalier.
C’est l’instabilité dans vos prises de décision qui renforce ces craintes.
Vous êtes dans la contradiction permanente, sans cohérence ni logique économique.
Nous sommes tous dans l’expectative.
Car nous craignons un épisode tragique du blocage de l’économie.
La parole est à Monsieur Christophe Castaner.
Mais parfois sur la comparaison.
Je comprends qu’au vu de son bilan, la droite préfère oublier ses errements passés.
L’impôt, s’il est juste, est accepté.
Pour compenser ses largesses fiscales, la droite a choisi la dette.
Mais l’impôt ne fait pas une politique.
Seule, la justice dans l’impôt est politique.
C’est bien cela, mesdames, messieurs les députés, qui nous différencie de l’UMP.
Ne dites pas n’importe quoi.
Les dépenses augmentent.
Ce serait trop lent.
Pis encore, nous mentirions aux Français.
Nous n’avons jamais dit cela.
Cela se voit.
Ce n’est pas un budget d’austérité et il est tout entier tourné vers l’emploi.
En deux ans, nous aurons réparé cette faute.
Derrière ces contrats, ce sont des femmes, des hommes, des familles qui retrouvent l’espoir.
Ce budget est tourné vers la relance du pays.
La parole est à Monsieur Laurent Marcangeli.
À en croire ce que j’entends, ce budget est parfait.
La réalité est tout autre.
Et je vais vous dire pourquoi.
Ce gouvernement et cette majorité portent donc seuls la responsabilité de cette situation.
Première contre-vérité, aucun des engagements sur le redressement des finances publiques n’est tenu.
Il sera supérieur à quatre pourcent, soit vingt milliards de plus.
Il serait maintenant à trois virgule six pourcent.
Fin deux mille quatorze, quarante-cinq milliards d’impôts en plus.
Quarante-cinq milliards.
Ça augmente d’heure en heure.
Il faudrait vous acheter un boulier pour faire les comptes.
Oui, on voit bien que vous êtes dans le coma.
Vos chiffres sortent de nulle part.
Rendormez-vous.
Et ce n’est pas fini.
Chers collègues, laissez Monsieur Marcangeli s’exprimer.
Lui seul a la parole.
Ce n’est pas le cas.
Vous arrivez même à dénaturer le programme d’investissement d’avenir.
Les chiffres sont cruels.
Alors oui, le constat est sévère.
Pourtant, une autre voie est possible, monsieur le ministre, chers collègues de la majorité.
Empruntez-la avec courage.
On a déjà donné.
La parole est à Monsieur Olivier Faure.
C’est un exercice annuel, l’un des rendez-vous majeurs en démocratie.
C’est pour cela que ce débat ne devrait pas être caricatural.
Le débat mérite mieux en effet que les discours pavloviens de l’opposition.
La droite, c’est moins d’impôts.
La gauche, c’est l’assommoir fiscal.
La droite, c’est la compétitivité des entreprises et la gauche, l’asphyxie du système productif.
Parlons d’abord de l’impôt.
L’opposition dit que nous prélevons treize milliards sur les ménages.
Pour y parvenir, elle suggère cinq milliards de dépenses en moins.
Allez comprendre.
Ceux qui paieraient moins ne sont pas ceux qui recevraient plus.
Voilà qui est bien.
Tout en finesse.
La France est un grand pays, nous en sommes convaincus.
Avec vous, nous croyons en son redressement et ce budget y contribue.
Boucler un budget est un exercice difficile, monsieur le ministre.
Surtout parmi vos amis.
Pas seulement.
Les employeurs, noyés sous les charges, ne sont pas en mesure de le compenser.
Rien de tel dans votre budget.
Pas si nombreuses que ça.
Une douzaine tout au plus.
Mes collègues de l’UMP et de l’UDI et moi-même leur avons tendu la main.
L’universalité comprend aussi New York.
Nous devons réagir avant qu’il ne soit trop tard, monsieur le ministre.
La parole est à Madame Valérie Rabault.
Celui-ci, nous le savons, passe par un chemin étroit.
La situation économique est complexe et personne ici ne dira le contraire.
Tel n’était pas le cas auparavant.
Je remercie le Gouvernement pour la qualité de la discussion que nous avons eue.
La vérité, c’est que ce projet de budget est une véritable punition.
Je sais que mes collègues m’applaudissent intérieurement, monsieur le rapporteur général
La parole est à Monsieur Jean-Jacques Cottel.
Dans certains pays, la taxe générale sur les activités polluantes est dissuasive.
Tous les metteurs sur le marché doivent contribuer au recyclage des objets.
C’est faux, c’est une hausse de la pression fiscale pour les familles.
Le Gouvernement parle d’un effort sans précédent de réduction des déficits.
Et au mieux à trois virgule six pourcent en deux mille quatorze.
Pour l’instant, c’est Monsieur Huyghe qui a la parole.
Il redoute une surestimation des recettes pour deux mille quatorze.
Le Gouvernement va donc devoir présenter une nouvelle loi de programmation des finances publiques.
Merci de conclure.
J’ai été interrompu, monsieur le président.
Les Français trouveraient juste que les dépenses de l’État soient réduites.
Ils trouveraient juste que les missions des collectivités territoriales soient rationalisées.
Ils trouveraient juste que le nombre de fonctionnaires cesse d’augmenter.
C’est la raison pour laquelle, bien évidemment, un tel budget est inacceptable.
L’avenir, c’est-à-dire que c’est maintenant.
Le pirate regarde votre réseau et sait où se trouvent vos failles de sécurités.
Avant de nous contacter, regardez notre foire aux questions.
Je souhaite contribuer à votre projet.
La ferme aux cochons élève des cochons qui sont nourris gracieusement.
La recherche avancée est disponible à partir du bouton suivant.
Les sablés légers.
Cent-quatre-vingt-cinq grammes de farine.
Quatre-vingt-dix grammes de beurre ramolli.
Quatre-vingt-dix grammes de sucre en poudre.
Un œuf moyen.
Une pincée de sel.
Bonjour à tous et à toutes.
Roulez, étalez la pâte et découpez-la à l’emporte-pièce.
Ou en carrés avec un couteau.
Disposez les biscuits sur une plaque munie d’un papier cuisson.
Cuire au four préchauffé à deux-cents degrés, quatre à cinq minutes.
Sortez et placez les biscuits sur une grille pour les laisser refroidir.
Recette spéciale pour les allergiques.
Préchauffez votre four à cent-quatre-vingts degrés pendant 10 minutes.
Laissez lever la pâte environ 30 minutes au frigo puis mettez-la au four.
Les légumes sont bons pour votre santé, ils sont variés suivant la saison.
Ajoutez les légumes avec le bouquet garni et couvrez d’eau.
Aujourd’hui, la pluie est arrivée.
Nous pouvons voir les débuts des flaques d’eau apparaître.
Les délicieuses pommes de terre à l’huile au cumin, légèrement citronnée.
Que vous pouvez accompagner d’une viande grillée au barbecue.
Couper les carottes en julienne et émincer l’oignon.
Avant de servir, assaisonner avec sel, poivre et huile d’olive à votre goût.
Bien mélanger.
L’aspect du taboulé doit être brillant, indiquant qu’il y a suffisamment d’huile d’olive.
Le chou stimule l’amincissement en régulant le métabolisme du sucre et des graisses.
Enculé de ta mère.
Lorsque la lune est pleine, les loups-garous se transforment.
Les ornithorynques sont des créatures hors du commun.
Les abeilles sont malheureusement menacées par l’utilisation excessive de pesticides.
Les histoires des bardes de cette taverne sont vraiment excellentes.
Lorsque les plaques tectoniques se déplacent cela peut créer des séismes.
Il est important de donner son sang, cela peut sauver des vies.
J’espère un jour prendre une fusée pour aller sur Mars.
Nous ne nous lasserons jamais des chants des oiseaux au printemps.
À l’école primaire j’ai appris à faire de joli dessins.
La situation géopolitique actuelle de la Syrie est assez délicate.
Ma mère a cuisiné un bœuf bourguignon la semaine dernière et il était succulent.
L’eau est composée d’atomes d’hydrogène et d’oxygène.
J’ai emmené mes encombrants à la déchèterie mardi dernier.
Comment ce fait-il que le tableau d’Isabelle se retrouve à la cave ?
La mer Méditerranée est plus calme que l’océan Pacifique.
Un hexagone est une figure géométrique à six côtés.
La civilisation Maya est très ancienne et mérite qu’on y porte plus d’attention.
Je suis allé faire un marathon contre le cancer du sein le mois dernier.
Avec la technologie tout devient de plus en plus sans fil.
Même mon aspirateur.
Marie et moi vivons en symbiose, on est vraiment faits l’un pour l’autre.
Michaël est devenu un expert en pétanque, il touche presque toujours le cochonnet.
Les jeux olympiques représentent une compétition importante pour les sportifs.
L’indépendance est une forme de liberté dont je ne voudrais jamais me séparer.
C’est dans les petits commerces que l’on peut trouver les meilleurs babioles.
La baguette magique d’Harry est faite d’un bois particulier.
À la bonne heure !
Faisons ainsi mon cher ami.
Julie veut que tu fasses les comptes pour lundi prochain.
Mon fils est le meilleur joueur de Scrabble qui soit.
C’est quand même bien pratique d’avoir un frigo.
Albert Einstein est l’un des plus grands physiciens du vingtième siècle.
Le boson de Higgs est ce qui donne à la matière, sa masse.
L’oncle de Ben a une maladie cardiovasculaire.
Qu’est-ce qui peut bien schlinguer à ce point ?
Mamie Joseline a perdu son dentier en se levant ce matin.
Tu pourrais offrir un cadeau à ta sœur pour son anniversaire quand même.
Arrête de m’embêter ou je vais vraiment m’énerver.
Jeanne et Arthur ont eu un bébé récemment, il s’appelle Théo.
Conduire en état d’ivresse peut être dangereux pour soi mais aussi pour les autres.
Le chat noir se promène sur le balcon en plein soleil.
Un chasseur sachant chasser doit connaître la vie des animaux.
La chaussée humide est particulièrement glissante ce matin.
J’ai passé l’après-midi à ne rien faire.
Je commence à travailler tard le soir car la nuit m’inspire.
L’installation du logiciel a été singulièrement compliquée.
Le capitaine largue les amarres au coucher du soleil.
Le train a du retard aujourd’hui.
Le saucisson sec d’Auvergne est le meilleur.
La cuisine est une activité relaxante pour celui qui s’y adonne.
Le serveur de fichier ne répond plus à partir de vingt heures.
La musculation permet de se maintenir en forme sur la durée.
Un petit footing le matin permet de se réveiller rapidement.
L’ordinateur est resté allumé toute la nuit mais l’algorithme n’a pas encore convergé.
L’apprentissage automatique nécessite beaucoup de tâches ingrates en amont.
Heureusement la musique est entraînante et facilite cette tâche.
L’université est fermée tout le mois d’août.
Je commence à fatiguer mais je m’accroche avec l’énergie du désespoir.
Mon verre de vin est vide, je vais aller le remplir avant de continuer.
Le repas du soir était un peu lourd, la digestion est difficile.
La chaleur du mois de mai réchauffe mes vieux os.
Qu’est-ce qui est jaune et vert et monte et descend ?
Quelle heure est-il à l’horloge atomique de Toulouse ?
La voiture est mal garée dans la rue adjacente.
Un truc que je n’ai jamais compris, cela ne se peut.
Le Ricard à l’apéro c’est ce qui se fait de mieux par grande chaleur.
Le clavier de mon ordinateur s’illumine de mille couleurs.
Le son dans mon salon est au maximum.
Mon voisin n’est pas content car je suis trop bruyant.
Par chance, il finit par accepter de participer à ma fête d’anniversaire.
Le linge sèche sur la véranda inondée de soleil.
Les murs blancs de la maison réfléchissent la luminosité ambiante.
La télévision diffuse un navet ce soir.
La machine à café est tombée en panne ce matin.
Le plancher ciré de la salle à manger est glissant.
La porte vitrée entrouverte laisse deviner ce qui se passe dans l’autre pièce.
La bicyclette est abandonnée dans la rue.
Le camion passe dans une flaque d’eau, éclaboussant les piétons.
L’avion atterrit avec plus d’une heure de retard.
Le sapeur-pompier manie la lance d’incendie avec maestria.
Le footballeur professionnel gagne bien sa vie en général.
Un dentiste s’appelait autrefois un arracheur de dent.
L’automobiliste n’a pas respecté le code de la route.
Les freins de la voiture ont lâché dans la descente.
Le passage à niveau s’est fermé avant que le train ne passe.
Les chaussettes de l’archiduchesse sont-elles sèches ?
Le travail de préparation est très important et doit absolument être fait.
Le train de nuit vient de quitter la gare de marchandise.
Écrire sans relâche est une activité salvatrice pour moi.
Lire toute la nuit finit par fatiguer les yeux.
Effectivement, j’arrive au bout de mon labeur.
En espérant avoir apporté ma petite contribution.
Mon imagination commence à s’assécher.
Il ne reste plus qu’à passer à autre chose.
Merci d’être venu, d’avoir participé et au plaisir de vous revoir.
Super, merci pour le lien.
Et voilà.
Rester sur ces connaissances de base, c’est tout à fait possible.
L’ère numérique peut se comparer à l’ère secondaire que vous avez pu apprendre.
L’ère préhistorique est le début de l’informatique et est considérée comme compliquée.
L’ère secondaire est apparue avec l’internet, appelé de nos jours Web.
Le but est de rappeler leurs missions et les différentes limites rencontrées.
Mais aussi avec une infrastructure solide pour répondre aux différentes attentes.
L’amélioration des performances a toujours été présente, pour proposer toujours quelque chose de plus rapide.
L’installation est simple puisqu’il s’agisse d’une extension PHP.
Au niveau de la configuration, celle-ci passe par l’ajout des lignes suivantes.
Tout est très fluide, même avec des applications complexes comme un Drupal par exemple.
Cette sonde envoie ensuite les données collectées à un agent via un socket local.
Il est ainsi très facile d’obtenir des mesures de performance.
Au niveau des outils d’analyse statique, vous pouvez trouver ceci.
Il suffit alors de sélectionner le projet souhaité pour lancer l’analyse.
Enfin, les analyses publiques permettent un suivi de tous les projets open source référencés.
Ainsi, vous trouverez dans cette boite, les outils suivants.
Il s’agit d’une application à installer avec PEAR.
Il applique certaines règles pour vérifier la qualité de votre code.
PHP Code Sniffer un autre moteur, qui peut s’utiliser indépendement du Tools.
PHP Coding Standard Fixer.
PHP_CodeBrowser est un outil destiné, à être utilisé conjointement avec CruiseControl.
Ces zones seront codifiées par couleurs.
Il est compatible avec les autres outils d’assurance qualité comme PHPUnit ou PHP CodeSniffer.
Bien entendu, l’outil évolue régulièrement avec des outils pertinents à posséder.
L’article a présenté un certain nombres d’outils du moment.
En mille-huit-cents-quinze.
Charles-François-Bienvenu Myriel était évêque de Digne.
C’était un vieillard d’environ soixante-quinze ans, il occupait le siège de Digne depuis mille-huit-cents-six.
Myriel était fils d’un conseiller au parlement d’Aix, noblesse de robe.
Charles Myriel, nonobstant ce mariage, avait, disait-on, beaucoup fait parler de lui.
Charles Myriel, dès les premiers jours de la révolution, émigra en Italie.
Sa femme y mourut d’une maladie de poitrine dont elle était atteinte depuis longtemps.
Ils n’avaient point d’enfants.
Que se passa-t-il ensuite dans la destinée de l’Abbesse ?
Abbesse.
La préparation a duré d’août à décembre, soit quatre mois et demi.
Ensuite nous avons eu droit au stage commando.
Le combat à mains nues est compris dans le tarif.
Une fois arrivé sur Oberhoffen il a fallu que nous retrouvions nos affaires civiles.
Personne ne savait où elles se trouvaient.
Nous les avons dénichées dans une salle d’eau fermée à clef.
Ensuite durant un mois et demi nous avons pu profiter de notre permission.
Je me suis inscrit à l’IUT de Strasbourg-sud.
Ève promenait parmi les animaux de la création sa beauté flamande.
Mais c’étaient là des trésors perdus.
J’aimais mieux les chevaux.
Et cela m’était une grande preuve de la vérité des Écritures.
Je ne me lassais ni du Paradis ni du Déluge.
Je prenais aussi plaisir à voir Samson enlevant les portes de Gaza.
Samson s’en allait, une porte sous chaque bras.
Il m’intéressait beaucoup.
C’était mon ami.
Sur ce point comme sur bien d’autres, je n’ai pas changé.
Je l’aime encore.
Je n’oublierai de ma vie la coiffure que Joseph portait en Égypte.
La rive opposée m’était mieux connue puisque je l’habitais.
La rue des Petits-Augustins s’appelle aujourd’hui rue Bonaparte.
Vous ne me comprenez pas ?
Vous ne savez plus ce que je veux dire ?
Hélas !
Les générations nouvelles ne l’ont point vu subir, captif, les outrages des écoliers.
Elles ne l’ont point vu couché, l’œil à demi clos, dans une résignation douloureuse.
À l’occident aussi, j’avais touché les confins de l’univers.
Point de fiacres, quelques promeneurs à peine.
Le coco était dans une carafe coiffée d’un citron.
La poussière et le silence passaient sur ces choses.
Maintenant le pont d’Iéna relie entre eux des quartiers neufs.
Il a perdu l’aspect morne et désolé qu’il avait dans mon enfance.
La poussière que le vent soulève sur la chaussée n’est plus la poussière d’autrefois.
Le cavalier romain voit de nouvelles figures et de nouvelles mœurs.
Il ne s’en attriste pas : il est de pierre.
J’y retrouvais l’arche de Noé de ma Bible en estampes.
Là était la limite.
Il m’avait été impossible d’aller plus loin que le pont d’Austerlitz.
Nanette n’était guère plus grande que moi.
Nous causions ensemble très facilement.
Il est vrai qu’elle ne m’écoutait jamais.
Mais il n’était pas nécessaire qu’elle m’écoutât.
Et ce qu’elle me répondait était toujours à propos.
Nous nous aimions tendrement l’un l’autre.
Qu’y avait-il au-delà ?
Comme les savants, j’en étais réduit aux conjectures.
De cela, je doutais encore moins que du reste, j’avais des preuves.
Je me flattais d’avoir fait là une découverte assez importante.
Je la tenais secrète.
Mais sur l’identification du Paradis terrestre au Jardin des Plantes, j’étais muet.
Il y avait plusieurs raisons à mon silence.
D’abord, à cinq ans, on éprouve de grandes difficultés à expliquer certaines choses.
Puis j’étais content de posséder seul la verité.
J’en prenais avantage sur le monde.
Disons tout, je sentais, d’instinct, qu’elle était fragile.
Cela est très complexe.
Il en était ainsi parce que j’avais six ans.
Ma cosmographie, j’avais une cosmographie, était immense.
Je tenais le quai Malaquais, où s’élevait ma chambre, pour le centre du monde.
Et ces quatre murs, si connus de moi, étaient pourtant pleins de mystère.
Je jugeais qu’il y en avait beaucoup, et peut-être plus de cent.
C’était une science très negligée en ce temps-là.
La douleur est la grande éducatrice des hommes.
J’étais en grande familiarité avec ce marchand de lunettes.
Elle lui demandait avec intérêt.
Eh bien ! Monsieur Hamoche, comment va ?
Et ils faisaient un bout de causette.
<<<<<<< HEAD
ça va t'il mieux, les affaires?
Monsieur Hamoche, les bras croises, morne, le regard a l'horizon, ne répondait pas.
=======
Eh bien ! ça va t’il mieux, les affaires ?
Monsieur Hamoche, les bras croisés, morne, le regard à l’horizon, ne répondait pas.
>>>>>>> 95f5c77c
Son costume, comme son air, était étrange.
Les affaires n’allaient pas.
Lui aussi, il était un Titan foudroyé.
Ses mains tremblaient et il répétait sans cesse ce mot tragique : OR.
Monsieur Hamoche était allé comme tant d’autres en Californie, à la conquête de l’or.
Et nous nous en allions, elle et moi, troublés et pensifs, vers les Champs-Élysées.
Et cela surtout me jetait dans des étonnements profonds.
Car enfin, je voyais bien que monsieur Hamoche était malheureux.
Il est malheureux.
Il avait tout pour lui, celui-là.
Grand, fort, beau, malin et jovial.
Et toujours bien tenu, toujours une rose à la boutonnière.
C’était un homme bien agréable.
Elle apparaissait dans mon imagination d’enfant comme une maison dévorée par un antique incendie.
Mes parents étaient un peu plus instruits.
Elle l’avait repris alors, elle l’avait ramené chez elle avec une joie triomphale.
Depuis lors, on n’avait plus de ses nouvelles.
On croyait qu’il s’était laissé mourir dans un lit d’hôpital, et on l’en approuvait.
C’est pour vous une délivrance, disait mon père à Madame Mathias.
Les pharmacies surtout m’étonnaient par la grandeur et l’éclat de leurs bocaux.
Quelques-unes de ces boutiques étaient peuplées de grandes statues peintes et dorées.
En les revoyant, je fus saisi du regret de Nanette perdue.
J’eus envie de courir en pleurant et en criant : Nanette !
Des lettres et des enveloppes étaient collées sur tous les carreaux.
Du toit de zinc sortait un tuyau de cheminée coiffé d’un grand chapeau.
Un vieillard, courbé sur une table, leva la tête à notre vue.
Des favoris en fer à cheval bordaient ses joues roses.
Ses cheveux blancs s’élevaient sur son front comme dans un coup de vent orageux.
Sa redingote noire était par endroits blanchie et luisante.
Il portait un bouquet de violettes à la boutonnière.
Tiens ! c’est la vieille.
Dit-il sans se lever.
Puis me regardant d’un air peu sympathique.
C’est ton petit bourgeois, hein ? demanda-t-il.
Madame Mathias répondit : il est gentil enfant, quoiqu’il me fasse souvent enlever.
Il est maigrichon et pâlot.
Ça ne fera pas un fameux soldat.
Comment vas-tu, Hippolyte ? dit-il.
La santé n’est pas mauvaise.
Le coffre est bon.
Mais les affaires ne vont pas.
Trois ou quatre lettres à cinq sous pièce, le matin.
Et c’est tout.
À ta santé, la vieille !
À ta santé, Hippolyte !
Le vin était piquant.
En y trempant mes lèvres, je fis la grimace.
C’est une petite demoiselle, dit le vieillard.
À son age, j’étais déjà porté sur le vin et les amours.
Mais on ne fait plus des hommes comme moi.
Le moule en est brisé.
J’étais à Craonne et à Fère-Champenoise.
Et, le matin d’Athis, Napoléon m’a demandé une prise de tabac.
Je crois le voir encore, l’empereur.<|MERGE_RESOLUTION|>--- conflicted
+++ resolved
@@ -137,11 +137,7 @@
 La parole est à Monsieur Guy Bricout, pour soutenir l’amendement numéro cent soixante-douze.
 Nous ne sommes donc pas capables aujourd’hui de finaliser les modalités de cette péréquation.
 Nous le ferons dans le cadre de la navette.
-<<<<<<< HEAD
-Monsieur Bricout, retirez-vous l’amendement?
-=======
 Monsieur Bricout, retirez-vous l’amendement ?
->>>>>>> 95f5c77c
 La parole est à Monsieur Thibault Bazin, pour soutenir l’amendement numéro soixante-dix.
 Tous les groupes de la majorité ont proposé le même amendement.
 Il est dommage que Monsieur Ferrand soit parti.
@@ -262,11 +258,6 @@
 La parole est à Monsieur François Pupponi, pour soutenir l’amendement numéro trois cent soixante-sept.
 La parole est à Madame Elsa Faucillon, pour soutenir l’amendement numéro trois cent quatre-vingt.
 Tel est le sens des propositions faites à Grigny.
-<<<<<<< HEAD
-Quel est l’avis du Gouvernement?
-=======
-Avis défavorable.
->>>>>>> 95f5c77c
 La difficulté vient de ce que la Constitution impose aujourd’hui de généraliser toute expérimentation.
 L’éducation et la sécurité en sont deux exemples.
 Les acteurs de la politique de la ville attendent donc un message.
@@ -547,12 +538,8 @@
 Arrêtez donc de dire n’importe quoi pour servir une cause qui est mauvaise.
 Nous assumons, nous, contrairement à vous, la politique qui est la nôtre.
 Nous connaissons ses conséquences en termes de pouvoir d’achat.
-<<<<<<< HEAD
-Vous n’avez pas voté en faveur du CICE
-=======
 Vous n’avez pas voté en faveur du CICE.
 Quel est l’avis du Gouvernement ?
->>>>>>> 95f5c77c
 Favorable.
 Nous considérons, nous, qu’il est urgent de la rétablir.
 Je mets aux voix l’amendement numéro trois.
@@ -879,11 +866,7 @@
 La parole est à Monsieur Matthias Fekl, pour soutenir l’amendement numéro cent quatre-vingt-six.
 Pourtant, elle pose déjà un certain nombre de difficultés.
 D’une part, les compétences en question ne sont pas totalement exclusives.
-<<<<<<< HEAD
-Il faut retirer ces amendements
-=======
 Il faut retirer ces amendements.
->>>>>>> 95f5c77c
 Je trouve à ces amendements un intérêt pédagogique.
 C’est ce qui me préoccupe.
 Je rebondis sur un point particulier.
@@ -999,13 +982,8 @@
 Cela nous évite de nous heurter à cette difficulté juridique.
 Cela s’appuiera sur une volonté réciproque.
 Je rappelle que la commission a donné un avis défavorable à cet amendement.
-<<<<<<< HEAD
-Chaque mot compte a été pesé.
-et dans les domaines prévus par la loi
-=======
 Chaque mot compte et a été pesé.
 Et dans les domaines prévus par la loi.
->>>>>>> 95f5c77c
 C’est bien le Parlement qui le précisera.
 Il n’y a donc pas d’inquiétude majeure à avoir, tout est juridiquement bien bordé.
 Monsieur Ollier est rassuré.
@@ -1181,13 +1159,8 @@
 J’espère que vous l’avez mesuré lors de nos interventions.
 J’ai envie de dire que vous n’êtes pas au bout de vos peines.
 Permettez-moi donc de souhaiter bon courage au Gouvernement.
-<<<<<<< HEAD
-Retirez-vous l’amendement, madame Massonneau?
-Nous ne sommes pas dans une discussion générale
-=======
 Retirez-vous l’amendement, madame Massonneau ?
 Nous ne sommes pas dans une discussion générale.
->>>>>>> 95f5c77c
 Cet amendement diffère légèrement de celui de Madame Massonneau.
 Mais il est nécessaire de reprendre la question et d’apporter une réponse.
 C’est un vrai sujet.
@@ -1272,11 +1245,7 @@
 Cet amendement d’appel est donc assez simple.
 On pourrait imaginer un système plus encadré pour le plafond des ressources.
 L’objectif est de permettre à des jeunes d’accéder un jour à des responsabilités.
-<<<<<<< HEAD
-Heureusement que c’est un amendement d’appel
-=======
 Heureusement que c’est un amendement d’appel.
->>>>>>> 95f5c77c
 Défavorable, mais pas sur le fond.
 L’article douze est un bon article.
 Le terme est peut-être excessif, oui, mais quand même.
@@ -1341,23 +1310,14 @@
 Nos amendements sont retirés, monsieur le président.
 Je souhaite néanmoins poser une question.
 Nous nous étions battus alors, car nous n’avions rien obtenu au départ.
-<<<<<<< HEAD
-Très bonne méthode
-=======
 Très bonne méthode !
->>>>>>> 95f5c77c
 Satisfait, donc défavorable.
 Ah bon ?
 Vous êtes trop bon, monsieur le rapporteur.
 D’où l’avis défavorable.
 Un rapport spécifique est bel et bien prévu sur le sujet.
-<<<<<<< HEAD
-C’est dans le texte
-Maintenez-vous votre amendement, madame Coutelle?
-=======
 C’est dans le texte.
 Maintenez-vous votre amendement, madame Coutelle ?
->>>>>>> 95f5c77c
 Je suis saisi de deux amendements identiques, numéros trente et cent quatorze.
 La parole est à Monsieur Arnaud Robinet, pour soutenir l’amendement numéro trente.
 Je souhaite répondre à Madame Coutelle.
@@ -1372,18 +1332,10 @@
 Et je tiens à continuer à avancer dans ce sens.
 Nous ne sommes pas là pour cela, mais pour construire.
 Mon amendement numéro cent quatorze est défendu.
-<<<<<<< HEAD
-C’est encore mieux de l’écrire
-Si c’est comme cela qu’il faut faire
-Voilà le mode d’emploi
-Il faut pouvoir déterminer de priorité entre les régimes dont relèvent les parents.
-=======
 C’est encore mieux de l’écrire.
 Si c’est comme cela qu’il faut faire.
 Voilà le mode d’emploi.
 Il faut pouvoir déterminer une priorité entre les régimes dont relèvent les parents.
-Avis favorable.
->>>>>>> 95f5c77c
 Je souhaite répondre aux propos tenus par Madame Coutelle tout à l’heure.
 Vous nous dites que vous allez améliorer la retraite des femmes.
 Nous ne sommes pas plus éclairés.
@@ -1434,19 +1386,11 @@
 C’est d’ailleurs le cas de toute personne ayant eu une carrière heurtée.
 Madame Massonneau, le rapport que j’ai demandé comporte les deux volets que vous évoquez.
 Ils sont en effet liés, et très importants.
-<<<<<<< HEAD
-L’amendement est-il maintenu, madame Massonneau?
-Or ce mode de calcul pose problème pour les carrières heurtées.
-Enfin, le chômage aura le même effet.
-Tel serait l’intérêt du rapport ici demandé.
-Je vous remercie, madame la ministre
-=======
 L’amendement est-il maintenu, madame Massonneau ?
 Or ce mode de calcul pose problème pour les carrières heurtées.
 Enfin, le chômage aura le même effet.
 Tel serait l’intérêt du rapport ici demandé.
 Je vous remercie, madame la ministre.
->>>>>>> 95f5c77c
 La parole est à Monsieur Denis Jacquat, inscrit sur l’article treize.
 L’article treize bis insère une demande de rapport sur les pensions de réversion.
 Il faut reconnaître que celles-ci touchaient bien souvent de très petites pensions.
@@ -1529,17 +1473,10 @@
 Ils y sont.
 Mais comment ?
 En incluant un virgule cinq milliard d’euros d’investissements d’avenir.
-<<<<<<< HEAD
-mais le problème est majeur
-Je croyais avoir compris, chers collègues
-Non, ce n’est pas possible
-que les investissements d’avenir n’étaient pas là pour se substituer aux crédits budgétaires.
-=======
 Mais le problème est majeur.
 Je croyais avoir compris, chers collègues.
 Non, ce n’est pas possible.
 Que les investissements d’avenir n’étaient pas là pour se substituer aux crédits budgétaires.
->>>>>>> 95f5c77c
 Le rapporteur général, à juste titre, s’est félicité de cette politique des investissements d’avenir.
 Il y a une grande différence, chers collègues.
 Eh oui, ce n’est pas la même chose.
@@ -1648,11 +1585,7 @@
 Fini.
 Quant à la non-indexation, vous l’avez votée l’année dernière.
 La parole est à Monsieur Olivier Carré, et à lui seul.
-<<<<<<< HEAD
-En un sens, Monsieur le rapporteur général leur a rendu hommage
-=======
 En un sens, Monsieur le rapporteur général leur a rendu hommage.
->>>>>>> 95f5c77c
 Tel est l’objet de la démonstration.
 Elle est limitée à cinq milliards d’euros sur l’ensemble des chiffres évoqués
 Pour le moins.
@@ -1932,13 +1865,8 @@
 La parole est à Monsieur le Premier ministre.
 Vous m’épaterez toujours, Monsieur le Président Jacob.
 Vous avez voulu nous faire la leçon sur tout.
-<<<<<<< HEAD
-(Rires et applaudissements sur les bancs des groupes SRC, écologiste et RRDP.
-Un peu de hauteur
-=======
 Rires et applaudissements sur les bancs des groupes SRC, écologiste et RRDP.
 Un peu de hauteur.
->>>>>>> 95f5c77c
 Écoutons la réponse dans le calme, je vous prie.
 Revenons donc aux choses sérieuses.
 Hier et aujourd’hui, une émotion particulière s’est exprimée.
@@ -2370,17 +2298,10 @@
 Je suis également très satisfait des mesures qui sont prises en matière de logements.
 Faut-il moins d’enseignants ?
 Personne ne souhaite qu’ils soient moins nombreux dans les classes.
-<<<<<<< HEAD
-Il faudra tout de même vous décider
-C’est pourquoi
-C’eût été une mesure sociale
-Encore une promesse trahie
-=======
 Il faudra tout de même vous décider.
 C’est pourquoi.
 C’eût été une mesure sociale.
 Encore une promesse trahie.
->>>>>>> 95f5c77c
 Nous aurons l’occasion d’en reparler, mon cher collègue.
 Mais nous continuerons à travailler avec vous.
 La parole est à Monsieur David Douillet.
@@ -2753,13 +2674,8 @@
 Elle lui demandait avec intérêt.
 Eh bien ! Monsieur Hamoche, comment va ?
 Et ils faisaient un bout de causette.
-<<<<<<< HEAD
-ça va t'il mieux, les affaires?
-Monsieur Hamoche, les bras croises, morne, le regard a l'horizon, ne répondait pas.
-=======
-Eh bien ! ça va t’il mieux, les affaires ?
+ça va t’il mieux, les affaires ?
 Monsieur Hamoche, les bras croisés, morne, le regard à l’horizon, ne répondait pas.
->>>>>>> 95f5c77c
 Son costume, comme son air, était étrange.
 Les affaires n’allaient pas.
 Lui aussi, il était un Titan foudroyé.
