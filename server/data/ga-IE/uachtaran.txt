--- conflicted
+++ resolved
@@ -165,11 +165,7 @@
 Am cinniúnach a bhí sna nóchaidí i stair an chraolacháin
 Cinntíonn clársceideal TG4 go bhfuil an tsúil eile beo agus ar oscailt
 Tugann sé deis do scéalaithe na nua-fhíse a gceird a fhoghlaim agus a mhaisiú
-<<<<<<< HEAD
-Is comhartha suntasach í d'ár bhféin-mheas mar náisiún
-=======
 Is comhartha suntasach í dár bhféin-mheas mar náisiún
->>>>>>> 0785ee38
 Tá go leor dúshlán fós romhainn maidir le caomhnú agus neartú na Gaeilge
 Go leanfaidh TG4 a bheith ina lóchrann dúinne agus go mairfidh sí an céad
 Beir beannacht TG4 don todhchaí agus go raibh maith agaibh uile
