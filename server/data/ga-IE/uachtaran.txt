A Ard-Leifteanaint, A Chathaoirligh, A Chairde Gael,
Go raibh míle maith agaibh as ucht na fíorchaoin fáilte a d’fhear sibh romham
Comhghairdeachas mór le Cnocán an Éin Fhinn
Beir beannacht
Go raibh míle maith agaibh go léir
A Ardmhéara agus a Mhéara,
A Thánaiste, a Oirirceasa
A Theachtaí Dála agus A Sheanadóirí
A Uachtaráin Coláiste na hOllscoile Corcaigh
A Chomhairleoirí, A Chairde
Is meabhrúchán spreagúil é den tallann fiontraíochta atá ag forbairt agus ag fás inár dtír
Tréaslaím leis na heagarthóirí agus leis na staraithe uilig
Óráid ag ócáid chun cothrom deich mbliana Ghaelscoil Chluainín a cheiliúradh
A dhaoine uaisle, a mhúinteoirí, a thuismitheoirí, agus a pháistí ach go háirithe
Míle buíochas daoibh as an gcuireadh
Ní haon ualach í an dátheangachas ar pháiste ná ar dhuine fásta
Is ábhar mórtais agus bróid daoibh an méid sin
Ní hé sin an t-aon chúis le Gaeilge a fhoghlaim dar ndóigh
Mar a dúirt an file Seamus Heaney
Tá an saol mór amach romhaibh a pháistí
Agus mar a deir siad, tús maith, leath na hoibre
Is iontach an obair atá ar siúl agaibh
Óráid an Uachtaráin Uí Uiginn ag Féile Beo
A Chairde Gael
Go raibh míle maith agaibh as bhur bhfíorchaoin fáilte
An Ghaeilge, teanga dhúchais an oileáin seo
Is iontach an rud í gach teanga
Léiríonn gach pobal, sa chaoi ina gcaitheann siad lena dteanga, luachanna bunúsacha an phobail sin
Sheas siad an fód agus bhain siad áit amach don Ghaeilge sa saol poiblí
Tír ina raibh an Ghaeilge beo beathach
Tír a bhí ar a compord lena hoidhreacht, lena cultúr agus lena dúchas
Tír ar aon chéim le gach tír eile ar domhan
Fís dhaonna a bhí agus atá fós ann, fís shíochánta, agus fís radacach
Fís atá fós beo
Tá dualgas agus ról againn ar fad san iarracht seo
A fhad is a mhairfidh an fhís, mairfidh an Ghaeilge
De réir mar a neartófar an fhís, neartófar an Ghaeilge
Tá an Ghaeilge beo le cúig míle bliain ar a laghad
Beo agus muid á labhairt lena chéile
Beo agus muid ag bunú agus ag tógáil Gaelscoileanna nua
Beo agus muid ag bunú agus ag forbairt Gaelphobal nua
Beo agus muid ag freastal ar pop-up Gaeltachtaí ar fud an domhain
Bíodh an fhís sin beo
Bíodh an Ghaeilge beo
Bímis Gaelach, bródúil agus inár bpobal bheo
Go raibh míle maith agaibh go léir, agus bainigí sult as an lá
Óráid an Uachtaráin ar ócáid do Phardún Mhaolra Seoighe
Fearaim fíorchaoin fáilte romhaibh go léir chuig Áras an Uachtaráin ar an ócáid fíorstairiúil seo
Tá seanchleachtadh ag formhór mór agaibh ar an scéal truamhéalach seo
Dúnmharuithe uafásacha de chúigear clainne
Coir dhéistineach a chuir uafás ar an tír uile
Bhí an méid a tharla i ndiaidh na ndúnmharuithe chomh tubaisteach céanna
Ar deireadh, chinn sí gur droch-chiontú a bhí i gceist
Ar dheis Dé go raibh a anam
Go raibh maith agaibh
A Airí, a Theachtaí Dála, a Sheanadóirí, a dhaoine uaisle, a chairde gael
Gabhaim buíochas leat as do chuid focal cineálta anocht a Uachtaráin
Thar ceann Saidhbhín, an tAire Doherty agus ár dToscaireacht ar fad, táimid an-bhuíoch díot
Ar dheis Dé go raibh a hanam
Gabhaim buíochas leo agus molaim iad
Maidir leis an obair féin, Dearcán na nDaoine – The People’s Acorn
Ní féidir liom a rá ach go bhfuil muid thar a bheith sásta leis
Gabhaim buíochas libh a chairde táimid ag tnúth le tuilleadh uaibh ar ball
Tá fáilte romhaibh go léir chuig Áras an Uachtaráin tráthnóna
Tá súil agam go bhfuil sibh ag baint taitneamh as an lá
Nollaig faoi shéan agus faoi mhaise oraibh go léir
Tréaslaím sibh as bhur gcarthanachas agus as bhur saoránacht
Tá searmanais den sórt seo tábhachtach
Tá áthas orm fáilte a fhearadh romhaibh chuig Áras an Uachtaráin
A thánaiste a airí chomhaltaí na Comhairle Stáit agus a chairde
Óráid an Uachtaráin Uí Uiginn agus dealbh Phádraic Uí Chonaire á nochtadh aige
A Aíonna Oirirce, agus a Chairde
Ba é Pádraic Ó Conaire a leag síos caighdeán na scríbhneoireachta sa Nua-Ghaeilge
Bhain sé leas as an nGaeilge san iriseoireacht chomh maith, céim cheannródaíoch eile
Is féidir an rud céanna a rá faoi chúrsaí polaitíochta agus aitheantas an phobail
Ní raibh a thuairimí radacacha inghlactha ag muintir na cathrach ag an am sin
Ar aghaidh linn mar sin go dtí an phríomhchúis a bhfuilimid anseo inniu
I ndiaidh cúpla iarracht gan rath, ceadaíodh coimisiúnú an phíosa bhreá seo ar deireadh
Agus nach breá an píosa den scoth atá cruthaithe acu
Tá buíochas ar leith ag dul do Jane Conroy agus do mhuintir Uí Chonaire
Pádraic Ó Conaire, Fíor-Ghael agus Sárúdar Gaeilge
Rugadh an t-ochtú lá is fiche de mhí Feabhra míle ocht gcéad ochtó a dó
Fuair bás an séú lá de mhí Dheireadh Fómhair míle naoi gcéad fiche a hocht
Paradacsúil, teibí, ach i gcónaí ábhartha
Nach bhfuil sé sin go hiontach
A sheansailéir, a leas-sheansailéir, a mhic léinn, a dhaoine uaisle
Go raibh míle maith agaibh as bhur bhfoighne
Go dté sibh slán
A Leas-Sheansailéir, a mhic léinn agus a chairde Gael
A Dhaoine Uaisle, a Chairde Gael
Is mian liom mo bhuíochas a ghabháil leatsa, a Seansailéir, as do chuid focail lácha
Go raibh míle maith agaibh go léir, agus go dté sibh slán
Táim thar a bheith buíoch daoibh uile as ucht a bheith ag éisteacht liom
Is mór an pléisiúr dom an t-ochtó séú Comórtas Náisiúnta Treabhdóireachta a oscailt
Muna bhfuil timpeallacht shláintiúil ann, ní bheidh geilleagar sláintiúil ná sochaí shláintiúil ann ach oiread
Bígí ar bhur suaimhneas
Dia daoibh a chairde
Tá an-áthas orm a bheith in bhur láthair ar an ócáid seo
Tá mé buíoch díobh as an gcuireadh agus as an bhfáilte fhíorchaoin a chur sibh romham
A dhaoine córa, a chairde dílse,
Beir Beannacht don todhchaí 
Tá áthas orm féin agus ar Shaidhbhín fáilte a fhearadh romhaibh go hÁras an Uachtaráin
Bainigí sult as an lá, agus bígí ar bhur suaimhneas
Dia dhaoibh a chairde, céad míle fáilte roimh gach duine atá anseo  
Tá áthas orm féin agus ar Shaidhbhín fáilte a fhearadh romhaibh go hÁras an Uachtaráin
Mar sin, tá áthas orm an deis seo a bheith agam bualadh libh
Caithfimid comhoibriú seachas scoilteadh
Is comhartha suntasach é sin de ról bunúsach Dhún Laoghaire san aonú haois is fiche
Tá áthas orm fáilte a fhearadh romhaibh go dtí Áras an Uachtaráin agus go hÉirinn
Go raibh maith agaibh ar fad as ucht éisteacht liom
Beir bua agus beannacht
Go raibh maith agaibh as ucht na fáilte cineálta
Óráid ag Searmanas Bronnadh Náisiúnta Duaiseanna Ghlór na nGael
D'fhoghlaim óige na tíre faoi thábhacht staire agus oidhreacht na tíre
D'oibrigh daoine as lámha a chéile
Níl mé sásta go hiomlán gur glacadh le m’iarratas ar gach leibhéal
Ach caithfimid léirmheas a dhéanamh ar na modhanna
Ach tá áthas orm aitheantas a thabhairt d’iarrachtaí atá á ndéanamh ag Glór na nGael
Go ndéana Dia grásta ar a anam dílis
Craoltóir cumasach, ildánach a bhí ann
Gael a raibh clú agus cáil air i measc an phobail mar shár-thráchtaire spóirt
Is cúis áthais dom go bhfuil Gradam le bronnadh anocht ar Mhuintir Shéamuis Mhic Géidigh
Ar dheis Dé go raibh a anam dílis 
Is iontach an rud é an líon cumann atá linn anocht ó na hOllscoileanna éagsúla
Guím gach rath oraibh don todhchaí
Tá fíorchaoin fáilte romhaibh ar fad chuig Áras an Uachtaráin
Tá áthas orm féin agus ar Shaidhbhín go bhfuil sibh inár gcomhluadar
Is lá é seo chun ceiliúradh a dhéanamh
A Oirircis, A Dhéin an Chóir Thaidhleoireachta,
A Oirirceasa
A Aire Stáit Mhic an tSaoi,
A Aíonna Uile, agus a Dhaoine Óga ach go háirithe
Is mian liom a rá arís chomh mór is atáim as an duais seo a fháil
Sé bhur mbeatha uile
Nollaig faoi shéan agus faoi mhaise daoibh go léir
Go raibh míle maith agaibh
A Ard-Mhéara
a Thánaiste
a Airí
a Aíonna oirirce agus a Chairde
Gan amhras ar bith, tá ard-mheas na tíre agus an domhain tuillte agaibh dá bharr
Óráid an Uachtaráin ag Féasta Ceiliúradh Athbheochan na Gaeilge
A dhaoine uaisle, a chairde gael
Bhí nádúr agus scála an chomórtha thar cuimse
Nach iontach an ócáid a bhí againn Oíche Shamhna chun fiche bliain TG4 a chéiliúradh
Tá stádas aici mar theanga oifigiúil agus oibre san Aontas Eorpach
Tá léirithe i dtaighde go bhfuil pobal na hÉireann báúil don Ghaeilge
<<<<<<< HEAD
Cé hiad na taibhsí ionann a spreagann muid chun troda
Ionainn nó mórthimpeall orainn, lenár linn nó ó na glúine atá imithe i léig
=======
Cé hiad na taibhsí ionainn a spreagann muid chun troda
Ionann nó mór thimpeall orainn, lenár linn nó ó na glúine atá imithe i léig
>>>>>>> 5e184c2e
Mianta mistéireacha ár ndaonnachta, fáiscthe go dlúth i snaidhm
Tír, Pobal agus Teanga
Murach an obair sin bheadh rudaí níos faide siar go suntasach gan amhras
Impím oraibh gan na maidí a ligean le sruth
Leanaimis orainn mar phobal ag saothrú na Poblachta agus ag saothrú na Gaeilge
Guím gach beannacht oraibh san obair sin
Go raibh míle maith agaibh go léir
Is mór an pléisiúr dom a bheith anseo ar maidin
Tá fíorchaoin fáilte romhaibh ar fad chuig Áras an Uachtaráin
Tá áthas orm féin agus ar Shaidhbhín fáilte a fhearadh romhaibh chuig Áras an Uachtaráin
Aitheasc ag Ceiliúradh fiche Bliain TG4
Scór bliain ó shin ar Oíche Shamhna, déanadh éacht i stair na tíre
Ní go héasca a tharla sé
Rugadh Teilifís na Gaeilge de thoradh dian-iarrachtaí iliomad daoine
Thugadar faoi fheachtas fada chun a bhfís a shaolú
Am cinniúnach a bhí sna nóchaidí i stair an chraolacháin
Cinntíonn clársceideal TG4 go bhfuil an tsúil eile beo agus ar oscailt
Tugann sé deis do scéalaithe na nua-fhíse a gceird a fhoghlaim agus a mhaisiú
Is comhartha suntasach í dár bhféin-mheas mar náisiún
Tá go leor dúshlán fós romhainn maidir le caomhnú agus neartú na Gaeilge
Go leanfaidh TG4 a bheith ina lóchrann dúinne agus go mairfidh sí an céad
Beir beannacht TG4 don todhchaí agus go raibh maith agaibh uile
Oíche mhaith
Is mór an pléisiúr dom a bheith anseo libh ar fad inniu
Comhghairdeas libh go léir arís
Tá fíorchaoin fáilte romhaibh ar fad go Bhaile Átha Cliath agus go hÉirinn
Is mór an pléisiúr dom é an t-ochtó cúigiú Comórtas Náisiúnta Treabhdóireachta a oscailt
Gan phobail tuaithe bheoga ní bheidh sochaí bheo fhuinniúil ann
Agus ní bheidh pobail tuaithe bheoga ann gan feirmeacha teaghlach
Ar dheis Dé go raibh siad
Óráid an Uachtaráin ag Comórtas Peile na nOileán dhá mhíle a sé déag
A dhaoine córa,
Mar sin, munar miste libh, tá mé chun beagán den dá theanga a labhairt inniu
Tá fáilte agus fiche romhaibh ar fad anseo chuig Áras an Uachtaráin
Le linn an ama seo nochtaíodh a shuim i gcúrsaí ealaíona
Ach ní haon iontas an méid sin
Cuireann sí lena cuid cainte, áfach, leis an méid seo
Mar náisiún, is iomaí cúis bhróid atá againn
Ar ndóigh, cuireann na hamharc-ealaíona iontas orainn i gcónaí
Agus nach sampla den chéad scoth atá anseo againn
Leis an saothar seo léirítear scileanna agus fís Eddie Delaney
Mar a dúirt an léirmheastóir Anthony Butler, agus é ag cur síos ar shaothar Edward
Nuair a iarradh ar Eddie píosa ealaíne a shainmhíniú, dúirt sé
Paradacsúil, teibí, ach ábhartha i gcónaí
Má dhéanaimid é seo, beidh todhchaí lán le féidearthachtaí romhainn
Agus muid anseo i bPáirc Naomh Éanna
ar an gcion saoil a rinne sé chun an teanga a athnuachan agus a leathnú
Is mór againn glúin na hAthbheochana
Ní gan dua ná gan díograis a tháinig na gnéithe sin slán chugainn
Tháinig borradh as cuimse ar Chonradh na Gaeilge ag tús an chéid seo caite
Mar a dúirt sé féin
an chuid a thugann brí agus comhleanúnachas don iomlán
Is críoch iontach í an cheolchoirm seo ar lá iontach i gCathair Ghlaschú
Óráid an Uachtaráin, Micheál D Ó hUiginn ag Cóisir Ghaeilge sa Ghairdín
A Theachtaí Dála
A Chomhairleoirí
Agus a Chairde Gael
Tá fáilte romhaibh abhaile
Tá sibh bailithe ón earnáil phríobháideach, an earnáil dheonach agus an státchóras
Tá roinnt agaibh tagtha ón nGaeltacht agus cuid eile agaibh ón nGalltacht
Tá cuid agaibh ar bheagán Gaeilge agus cuid eile líofa ar fad
Níos luaithe inniu bhí roinnt searmanas againn chun an Craoibhín Aoibhinn a chomóradh
Labhróidh mé i mBéarla ar feadh tamaillín ar fáthanna a thuigfidh sibh ar ball
Táid beirt linn inniu agus cuirim fáilte rompu
Tugaim cuairt go minic ar ghaelscoileanna fud fad na tíre
Bhí athbheochan na Gaeilge ina príomhaidhm ag ceannairí an Éirí Amach
Tá dúshlán romhainn anois daoine a mhealladh chuig an nGaeilge
Bhí Tara Viscardi agus Meadhbh O'Rourke ag seinnt i ngairdín na mbláth
Mo bhuíochas leis
Is mór an pléisiúr dom é an chomhdháil thábhachtach seo a sheoladh
samhail a sholáthróidh obair fhiúntach do chách
samhail a thabharfaidh deis dár bpobail, idir uirbeach agus thuaithe, rath a bhaint amach
Guím gach rath ar bhur gcaint agus ar bhur gcomhrá inniu
Is mór an pléisiúr dom é cuairt a thabhairt ar an taobh seo den tír
Mar fhocal scoir, is mian liom mo bhuíochas a ghabháil libh arís as bhur bhflaithiúlacht
Cá bhfios céard a thiocfaidh chun cinn sa todhchaí
Is mór an pléisiúr dom a bheith anseo libh i bPríosún Mhuinseó
Tá fás agus forbairt tagtha ar Bloom arís i mbliana
Tá na smaointe agus na tionscnaimh nua atá ós ár gcomhair inniu suntasach
Tá áthas orm a bheith anseo inniu chun ‘Ollamh Éireann le Filíocht’ nua a fhógairt
Is mór an pléisiúr dom é MayFest dhá mhíle a sé déag a oscailt
Guím gach rath oraibh don deireadh seachtaine agus i gcomhair na mblianta amach romhainn
Óráid an Uachtaráin ag bronnadh Gradaim Chumarsáide an Oireachtais dhá mhíle a sé déag
don Chathaoirleach Máirín de Brún; don Stiúrthóir Liam Ó Maolaodha
Tá mé an-sásta go raibh sé ar mo chumas a bheith libh i mbliana
Tá ríméad orm bheith i láthair anocht ar dhá chúis ar leith
Is féidir leis na meáin chumarsáide ról dearfach a ghlacadh i gcúrsaí teanga
Is í sin an obair atá á ceiliúradh againn anocht
Comhghairdeas ó chroí libh
I mbliana tá fiche bliain de chraoltóireacht chruthaitheach, samhlaíoch, nua-aoiseach déanta ag TG4
Comhghairdeachas libh go léir agus go maire sibh, ar a laghad, an céad
Is mór an pléisiúr dom é an chomhdháil thábhachtach seo a oscailt
Chreid Leonardo féin go láidir i gcumhacht an phictiúir mar uirlis eolais
Is ceisteanna tábhachtacha iad seo a chaithfimid a phlé go hiomlán
A Ardmhéara Uí Dhálaigh
Ar an drochuair, níor éirigh leis an phlean a bhí acu, agus gabhadh Mac Easmainn
Is láidir an bunús í sin don todhchaí
Tá áthas orm a bheith anseo i Leabharlann Chester Beatty anocht
A Choimisinéirí Oifig na nOibreacha Poiblí
A Phríomh Bhreitheamh
Fearaim fíorchaoin fáilte romhaibh go léir go dtí an ócáid stairiúil seo
An comhthéacs as a dtagann féidearthachtaí d’inniu agus don todhchaí
Náisiúnaithe, poblachtaigh, sóisialaithe, feiminigh agus idirnáisiúnaithe ab ea iad fir agus mná na ré sin
Tá fíorchaoin fáilte romhaibh ar fad chuig Áras an Uachtaráin
Óráid ag Comhdháil Chumann Idirnáisiúnta na gCoimisinéirí Teanga
A Chathaoirligh agus a dhaoine uaisle go léir
Bhí sé ar dhuine d’intinní dlíthúla móra ár linne
Is mór an chailliúint é don dlí agus d'Éirinn i gcoitinne
Ar dheis lámh Dé go raibh a anam dílis
Ba é aidhm na físe nua ná áit na bréagshochaí coilíní a líonadh
Is comharthaí dearfacha iad seo agus is féidir tógáil orthu
A Chomhaltaí den Oireachtas, agus a hIonadaithe ban ach go háirithe
Agus a Dhaoine Óga agus a Dhaltaí Scoile ach go háirithe,
Tá an-tábhacht ag baint leis an stair, mar ábhar scoile agus mar bhunchloch don todhchaí
Tá fíorchaoin fáilte romhaibh ar fad chuig Áras an Uachtaráin inniu
Is mian liom mo bhuíochas a ghabháil le bhur gCathaoirleach, Paddy O'Mahony, as scríobh chugam
Go n-éirí go geal libh is go raibh míle maith agaibh go léir
Is acmhainn í nach féidir a chloí
Nuálaí struchtúrach agus nuálaí oideachasúil ab ea í Naomh Bríde
A Aíonna Uile, agus  a Dhaoine Óga ach go háirithe
Molaim sibh
Go raibh maith agaibh agus bainigí taitneamh as an bhfilíocht agus as an gceol.
A chomhaltaí na Comhairle Stáit
Go raibh míle maith agaibh go léir agus nár laga Dia sibh
Go raibh maith agaibh as an bhfíorchaoin fáilte sin
Ar dheis Dé go raibh a n-anamacha
Tá áthas orm a bheith anseo i bhur measc tráthnóna chun an tIonad seo a sheoladh
Tá áthas orm an deis a bheith agam freastal ar an siompóisiam tábhachtach seo
Is mór an pléisiúr dom a bheith anseo inniu
Gura fada buan sibh agus go raibh míle maith agaibh go léir
Is mór an onóir dom a bheith anseo libh inniu
Is mór an pléisiúr dom a bheith ar ais anseo i San Francisco.
A Bhalla Dáimhe
A dhaoine uaisle agus a chairde
Tá an-áthas orm a bheith anseo libh inniu
Go raibh míle maith agaibh agus beirigí libh mo bheannacht ó chroí
A dhaoine uaisle agus a chairde
Tá an-áthas orm a bheith anseo libh inniu.
Go raibh céad míle maith agaibh as an bhfíorchaoin fáilte sin a d’fhear sibh romhainn
Tá an-áthas orm a bheith anseo libh
Dia dhaoibh tráthnóna
Is mór an pléisiúr dom a bheith anseo libh inniu
A dhaoine uaisle agus a scoláirí
is mór an pléisiúr dúinn a bheith anseo arís inniu
Go raibh míle maith agaibh uile as ucht a bheith linn tráthnóna.
Bainigí sult as an gcuid eile den lá.
Óráid an Uachtaráin ag Gaelscoil Uí Choileáin
A bhuachaillí, a chailíní agus a chairde go léir
Tuigim go ndearna sibh go leor réamh-oibre chun an siombal ceart a roghnú.
Treaslaím libh agus déanaim comhghairdeas libh as an tsár-obair seo atá curtha i gcrích agaibh.
Is ábhar mórtais agus bróid daoibh an méid sin.
Tuigimid go léir a thábhachtaí agus atá ról na dtuismitheoirí in oideachas a bpáistí.
Bhuaigh sibh Craobh na hÉireann ag an bhféile Scoldramaíochta go mion minic.
Maith sibh go léir.
Guím gach rath ar obair na scoile anois agus sa todhchaí.
Go raibh míle maith agaibh go léir.
Óráid an Uachtaráin le linn a chuairte ar Chléire
Contae Chorcaí, an deichiú lá de mhí an Mheitheamh dhá mhíle a cúig déag
Tá an-áthas orm a bheith anseo i bhur measc tráthnóna.
Go mairfidh sé sin.
Is cuid luachmhar dár n-oidhreacht iad na hoileáin amach ó chósta na tíre seo.
Ar ndóigh, tá cúrsaí rochtana an-tábhachtach sa chomhthéacs sin.
Guím gach rath ar Chomhdháil Oileán na hÉireann.
Tá an-áthas orm a bheith anseo libh inniu in Ionad Dóchas
Ní chuirfidh mé tuileadh moille oraibh.
A Cheardchumannaithe
Go raibh míle maith agaibh as ucht na fíorchaoin fáilte a d’fhear sibh romham.
Guím gach rath ar bhur n-iarrachtaí.
Guím gach rath ar bhur gcomhdháil thábhachtach.
Tréaslaím leat a Aire as an bhfoilseachán nua.
A aíonna oirirce, a mhisinéirí, a dhaoine uaisle, agus a dhaoine córa ar fad,
A shaoránaigh Dhroichead Átha,
Tá áthas orm fáilte a fhearadh romhaibh chuig Áras an Uachtaráin tráthnóna.
Bhí áthas orm gur ghlac an Wheel páirt i dTionscnamh Eitice Uachtarán na hÉireann.
Séard a theastaigh ó na saoránaigh lenar labhair sibh ná:
Dr Risteard de Hindeberg
Tá mé an-bhuíoch díbhse go léir freisin as an bhfíorchaoin fáilte a d’fhear sibh romham.
Tá an tír seo faoi chomaoin mhór ag an bpobal beag Gaeltachta seo.
Tá an chuma ar an scéal go raibh míthuiscint ar dhaoine áirithe ina thaobh.
Ach ní dúirt de Hindeberg aon ní dá shórt.
Fáiltítear roimh léitheoirí agus lucht taighde anseo.
Timpeall dhá chéad leabhar atá i gcnuasach de Hindeberg féin.
Tá roinnt irisí sa chnuasach agus beagán cóipleabhar chomh maith.
Mac deartháir do Risteard ba ea Piaras ar ndóigh.
Tá dlúthdhiosca de chuid den chaint atá sa Chartlann eisithe ag an gColáiste chomh maith.
Is i mBéarla a labhair Séamus
Níl le déanamh agam anois ach an leabharlann a oscailt go hoifigiúil.
Ba chuid den aicme oibre iad.
A Cheann Foirne agus a Óglacha na hÉireann
Dia dhaoibh go léir.
Táim thar a bheith sásta a bheith anseo libh inniu.
A Óglacha na hÉireann
Faraor, ní raibh sé ar mo chumas glacadh le cuireadh Richard anuraidh.
Guím gach rath agus beannacht don todhchaí ar gach scoláire atá anseo inniu.
Gura fada buan sibh i mbun cheol bhinn na hÉireann.
Go raibh míle maith agaibh go léir.
Comhghairdeas libh as ucht na n-éachtaí sin a bhaint amach
Tá an-áthas orm a bheith anseo in bhur measc chun páirt a ghlacadh i bhur gceiliúradh.
Míle buíochas daoibh as an gcuireadh agus as an bhfáilte a chuir sibh romham.
Is iontach an obair atá ar siúl agaibh.
Go raibh maith agaibh go léir.
Óráid an Uachtaráin ag Dinnéar Ceiliúrtha Sheachtain na Gaeilge
Titanic, Béal Feirste, an seachtú lá de mhí an Mhárta dhá mhíle a cúig déag
A Ard-Mhéara agus a Dhaoine Uaisle,
Mar a deir an seanfhocal "Beatha Teanga í a Labhairt".
Tugann sé ár ndúshlán chomh maith an tacaíocht sin a thiontú ina ghníomh.
Tréaslaím le Seachtain na Gaeilge as a mana tarraingteach "Croí na Teanga: It's you".
I mbliana, tá Seachtain na Gaeilge agus Conradh na Gaeilge mar phríomh-chomhpháirtithe ar an ócáid.
Tá áthas orm a bheith anseo i Russborough tráthnóna.
Ba mhór an onóir dom freisin cuireadh a fháil chun crann a chur anseo.
Tá an-áthas orm a bheith anseo in bhur measc chun páirt a ghlacadh i bhur gceiliúradh.
Míle buíochas daoibh as an gcuireadh agus as an bhfáilte a chuir sibh romham.
Tá áthas orm, mar éarlamh ar Chnuasach Bhéaloideas Éireann, labhairt libh inniu.
Tá an-áthas orm a bheith anseo in bhur measc chun páirt a ghlacadh i bhur gceiliúradh.
Míle buíochas daoibh as an gcuireadh agus as an bhfáilte a chuir sibh romham.
Is iontach an obair atá ar siúl agaibh.
Go raibh míle maith agaibh go léir.
Tá an-áthas orm a bheith i bhur láthair ar an ócáid speisialta seo.
Guím gach rath agus beannacht oraibh don todhchaí
Tá áthas orm a bheith libh ar fad anseo inniu.
Go raibh míle maith agaibh go léir agus guím gach rath agus beannacht oraibh.
Guím rath agus sonas oraibh go léir.
A Chomhaltaí den Tionól Parlaiminteach
Tá an-áthas orm a bheith anseo inniu.
Ba phribhléid mhór domsa a bheith rannpháirteach san imeacht ríthábhachtach seo.
A dhaoine uaisle, a shoilsí
A chairde na hÉireann agus na Síne, 
Míle buíochas daoibh as an gcuireadh agus as an bhfáilte a chuir sibh romham.
Ba mhaith liom gach rath a ghuí oraibh, a pháistí sna laethanta scoile atá romhaibh.
Go raibh maith agaibh as ucht bhur n-airde.
A chairde na hÉireann agus na hAfraice Theas
A chairde na hÉireann agus na hAetóipe
A chairde daora na hÉireann agus na Breataine Bige
A mhaca léinn, a fhoirne acadúil, a chairde,
Guím gach rath oraibh agus sibh ag leanúint le bhur n-obair thábhachtach.
Tá áthas orm a fhógairt go bhfuil tús leis an ochtó tríú Comórtas Náisiúnta Treabhdóireachta!
Go raibh maith agaibh as ucht na fíorchaoin fáilte a d’fhear sibh romham.
Is lá fíor-speisialta an lá seo domsa mar Uachtarán ar Éirinn agus mar Luimníoch.
Dia dhaoibh go léir tráthnóna.
Comhghairdeas libh go léir agus guím gach rath oraibh sa todhchaí.
Tá áthas orm a bheith libh ar fad anseo.
Cur chuige den sórt sin atá ag teastáil ónar dteanga.
Go raibh maith agaibh as ucht bhur gcuid flaithiúlachta agus bhur bhfíorchaoin fáilte.
A Cheann Foirne agus a Óglacha na hÉireann
A bhalla d’Iontaobhas Ghlas Naíon
Tá an-áthas orm a bheith anseo libh inniu
Fearaim fíorchaoin fáilte roimh gach duine atá linn tráthnóna
Tá an-áthas orm a bheith anseo inniu chun Féile Lár-Shamhraidh Phort Láirge a oscailt.
Táim buíoch díbh go léir, freisin, as an bhfáilte an-fhlaithiúil sin.
Go raibh míle maith agaibh as ucht na fíorchaoin fáilte a d’fhear sibh romham.
Tá seasmhacht ag baint le saothar agus oidhreacht Edward Delaney
tá sé ábalta cur suas le lorg aimsir na hÉireann
níl aon amhras orm ach go ndéanfaidh an saothar breá ealaíne seo an rud céanna
Tá fíorchaoin fáilte romhaibh ar fad chuig Áras an Uachtaráin inniu
tá súil agam gur tráthnóna torthúil a bheidh ann daoibh
Tá a fhios agam go bhfuil feachtais ar bun le hiar-bhunscoileanna Gaeilge a bhunú
i bPort Laoise, i mBaile an Chollaigh, Corcaigh
i mBaile Átha Cliath a cúig déag, i gCill Dara Thuaidh
i gConamara; i Sligeach agus i dTuaisceart Chathair Chorcaí
Is é Bloom príomhthaispeántas Bhord Bia do thomhaltóirí
Tá sé ar cheann de na buaicphointí ar fhéilire sóisialta na hÉireann.
Tá an-áthas orm a bheith anseo i gCnocán an Éin Fhinn inniu
Chun comhghairdeas a dhéanamh libh as ucht Comórtas na mBailte a bhuachan
Comórtas na mBailte Slachtmhara SuperValu dhá mhíle a seacht déag
Go raibh míle maith agaibh go léir, guím gach rath ar bhur gcuid oibre
agus comhghairdeas libh arís
Gabhaim buíochas le Kitty Gallagher, Uachtarán Chraobh na hÉireann an WAFA
Gabhaim buíochas libhse ar fad as ucht na bhfíorchaoin fáilte.
Tá áthas orm a bheith libh ar fad tráthnóna ag an ócáid cheiliúrtha seo
Oscailt Mór an aonú Seó Bláthanna Domhanda déag ag Cumann Cóiritheoirí Bláthanna na Cruinne.
Ba mhaith liom mo bhuíochas a ghabháil le John Cummins, Iarmhéara na cathrach seo<|MERGE_RESOLUTION|>--- conflicted
+++ resolved
@@ -145,13 +145,8 @@
 Nach iontach an ócáid a bhí againn Oíche Shamhna chun fiche bliain TG4 a chéiliúradh
 Tá stádas aici mar theanga oifigiúil agus oibre san Aontas Eorpach
 Tá léirithe i dtaighde go bhfuil pobal na hÉireann báúil don Ghaeilge
-<<<<<<< HEAD
-Cé hiad na taibhsí ionann a spreagann muid chun troda
+Cé hiad na taibhsí ionainn a spreagann muid chun troda
 Ionainn nó mórthimpeall orainn, lenár linn nó ó na glúine atá imithe i léig
-=======
-Cé hiad na taibhsí ionainn a spreagann muid chun troda
-Ionann nó mór thimpeall orainn, lenár linn nó ó na glúine atá imithe i léig
->>>>>>> 5e184c2e
 Mianta mistéireacha ár ndaonnachta, fáiscthe go dlúth i snaidhm
 Tír, Pobal agus Teanga
 Murach an obair sin bheadh rudaí níos faide siar go suntasach gan amhras
